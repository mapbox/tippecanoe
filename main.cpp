#ifdef MTRACE
#include <mcheck.h>
#endif

#ifdef __APPLE__
#define _DARWIN_UNLIMITED_STREAMS
#endif

#include <stdio.h>
#include <stdlib.h>
#include <math.h>
#include <string.h>
#include <unistd.h>
#include <sys/stat.h>
#include <sys/types.h>
#include <sys/mman.h>
#include <string.h>
#include <fcntl.h>
#include <ctype.h>
#include <errno.h>
#include <limits.h>
#include <sqlite3.h>
#include <stdarg.h>
#include <sys/resource.h>
#include <pthread.h>
#include <getopt.h>
#include <signal.h>
#include <sys/time.h>
#include <zlib.h>
#include <algorithm>
#include <vector>
#include <string>
#include <set>
#include <map>
#include <cmath>

#ifdef __APPLE__
#include <sys/types.h>
#include <sys/sysctl.h>
#include <sys/param.h>
#include <sys/mount.h>
#else
#include <sys/statfs.h>
#endif

#include "jsonpull/jsonpull.h"
#include "mbtiles.hpp"
#include "tile.hpp"
#include "pool.hpp"
#include "projection.hpp"
#include "version.hpp"
#include "memfile.hpp"
#include "main.hpp"
#include "geojson.hpp"
#include "geobuf.hpp"
#include "geocsv.hpp"
#include "geometry.hpp"
#include "serial.hpp"
#include "options.hpp"
#include "mvt.hpp"
#include "dirtiles.hpp"
#include "evaluator.hpp"
#include "text.hpp"

static int low_detail = 12;
static int full_detail = -1;
static int min_detail = 7;

int quiet = 0;
int quiet_progress = 0;
double progress_interval = 0;
std::atomic<double> last_progress(0);
int geometry_scale = 0;
double simplification = 1;
size_t max_tile_size = 500000;
size_t max_tile_features = 200000;
int cluster_distance = 0;
long justx = -1, justy = -1;

int prevent[256];
int additional[256];

struct source {
	std::string layer = "";
	std::string file = "";
	std::string description = "";
};

size_t CPUS;
size_t TEMP_FILES;
long long MAX_FILES;
static long long diskfree;
char **av;

void checkdisk(std::vector<struct reader> *r) {
	long long used = 0;
	for (size_t i = 0; i < r->size(); i++) {
		// Meta, pool, and tree are used once.
		// Geometry and index will be duplicated during sorting and tiling.
		used += (*r)[i].metapos + 2 * (*r)[i].geompos + 2 * (*r)[i].indexpos + (*r)[i].poolfile->len + (*r)[i].treefile->len;
	}

	static int warned = 0;
	if (used > diskfree * .9 && !warned) {
		fprintf(stderr, "You will probably run out of disk space.\n%lld bytes used or committed, of %lld originally available\n", used, diskfree);
		warned = 1;
	}
};

int atoi_require(const char *s, const char *what) {
	char *err = NULL;
	if (*s == '\0') {
		fprintf(stderr, "%s: %s must be a number (got %s)\n", *av, what, s);
		exit(EXIT_FAILURE);
	}
	int ret = strtol(s, &err, 10);
	if (*err != '\0') {
		fprintf(stderr, "%s: %s must be a number (got %s)\n", *av, what, s);
		exit(EXIT_FAILURE);
	}
	return ret;
}

double atof_require(const char *s, const char *what) {
	char *err = NULL;
	if (*s == '\0') {
		fprintf(stderr, "%s: %s must be a number (got %s)\n", *av, what, s);
		exit(EXIT_FAILURE);
	}
	double ret = strtod(s, &err);
	if (*err != '\0') {
		fprintf(stderr, "%s: %s must be a number (got %s)\n", *av, what, s);
		exit(EXIT_FAILURE);
	}
	return ret;
}

long long atoll_require(const char *s, const char *what) {
	char *err = NULL;
	if (*s == '\0') {
		fprintf(stderr, "%s: %s must be a number (got %s)\n", *av, what, s);
		exit(EXIT_FAILURE);
	}
	long long ret = strtoll(s, &err, 10);
	if (*err != '\0') {
		fprintf(stderr, "%s: %s must be a number (got %s)\n", *av, what, s);
		exit(EXIT_FAILURE);
	}
	return ret;
}

void init_cpus() {
	const char *TIPPECANOE_MAX_THREADS = getenv("TIPPECANOE_MAX_THREADS");

	if (TIPPECANOE_MAX_THREADS != NULL) {
		CPUS = atoi_require(TIPPECANOE_MAX_THREADS, "TIPPECANOE_MAX_THREADS");
	} else {
		CPUS = sysconf(_SC_NPROCESSORS_ONLN);
	}

	if (CPUS < 1) {
		CPUS = 1;
	}

	// Guard against short struct index.segment
	if (CPUS > 32767) {
		CPUS = 32767;
	}

	// Round down to a power of 2
	CPUS = 1 << (int) (log(CPUS) / log(2));

	struct rlimit rl;
	if (getrlimit(RLIMIT_NOFILE, &rl) != 0) {
		perror("getrlimit");
		exit(EXIT_FAILURE);
	} else {
		MAX_FILES = rl.rlim_cur;
	}

	// Don't really want too many temporary files, because the file system
	// will start to bog down eventually
	if (MAX_FILES > 2000) {
		MAX_FILES = 2000;
	}

	// MacOS can run out of system file descriptors
	// even if we stay under the rlimit, so try to
	// find out the real limit.
	long long fds[MAX_FILES];
	long long i;
	for (i = 0; i < MAX_FILES; i++) {
		fds[i] = open("/dev/null", O_RDONLY | O_CLOEXEC);
		if (fds[i] < 0) {
			break;
		}
	}
	long long j;
	for (j = 0; j < i; j++) {
		if (close(fds[j]) < 0) {
			perror("close");
			exit(EXIT_FAILURE);
		}
	}

	// Scale down because we really don't want to run the system out of files
	MAX_FILES = i * 3 / 4;
	if (MAX_FILES < 32) {
		fprintf(stderr, "Can't open a useful number of files: %lld\n", MAX_FILES);
		exit(EXIT_FAILURE);
	}

	TEMP_FILES = (MAX_FILES - 10) / 2;
	if (TEMP_FILES > CPUS * 4) {
		TEMP_FILES = CPUS * 4;
	}
}

int indexcmp(const void *v1, const void *v2) {
	const struct index *i1 = (const struct index *) v1;
	const struct index *i2 = (const struct index *) v2;

	if (i1->ix < i2->ix) {
		return -1;
	} else if (i1->ix > i2->ix) {
		return 1;
	}

	if (i1->seq < i2->seq) {
		return -1;
	} else if (i1->seq > i2->seq) {
		return 1;
	}

	return 0;
}

struct mergelist {
	long long start;
	long long end;

	struct mergelist *next;
};

static void insert(struct mergelist *m, struct mergelist **head, unsigned char *map) {
	while (*head != NULL && indexcmp(map + m->start, map + (*head)->start) > 0) {
		head = &((*head)->next);
	}

	m->next = *head;
	*head = m;
}

struct drop_state {
	double gap;
	unsigned long long previndex;
	double interval;
	double scale;
	double seq;
	long long included;
	unsigned x;
	unsigned y;
};

int calc_feature_minzoom(struct index *ix, struct drop_state *ds, int maxzoom, double gamma) {
	int feature_minzoom = 0;
	unsigned xx, yy;
	decode(ix->ix, &xx, &yy);

	if (gamma >= 0 && (ix->t == VT_POINT ||
			   (additional[A_LINE_DROP] && ix->t == VT_LINE) ||
			   (additional[A_POLYGON_DROP] && ix->t == VT_POLYGON))) {
		for (ssize_t i = maxzoom; i >= 0; i--) {
			ds[i].seq++;
		}
		for (ssize_t i = maxzoom; i >= 0; i--) {
			if (ds[i].seq >= 0) {
				ds[i].seq -= ds[i].interval;
				ds[i].included++;
			} else {
				feature_minzoom = i + 1;
				break;
			}
		}

		// XXX manage_gap
	}

	return feature_minzoom;
}

static void merge(struct mergelist *merges, size_t nmerges, unsigned char *map, FILE *indexfile, int bytes, char *geom_map, FILE *geom_out, std::atomic<long long> *geompos, long long *progress, long long *progress_max, long long *progress_reported, int maxzoom, double gamma, struct drop_state *ds) {
	struct mergelist *head = NULL;

	for (size_t i = 0; i < nmerges; i++) {
		if (merges[i].start < merges[i].end) {
			insert(&(merges[i]), &head, map);
		}
	}

	last_progress = 0;

	while (head != NULL) {
		struct index ix = *((struct index *) (map + head->start));
		long long pos = *geompos;
		fwrite_check(geom_map + ix.start, 1, ix.end - ix.start, geom_out, "merge geometry");
		*geompos += ix.end - ix.start;
		int feature_minzoom = calc_feature_minzoom(&ix, ds, maxzoom, gamma);
		serialize_byte(geom_out, feature_minzoom, geompos, "merge geometry");

		// Count this as an 75%-accomplishment, since we already 25%-counted it
		*progress += (ix.end - ix.start) * 3 / 4;
		if (!quiet && !quiet_progress && progress_time() && 100 * *progress / *progress_max != *progress_reported) {
			fprintf(stderr, "Reordering geometry: %lld%% \r", 100 * *progress / *progress_max);
			*progress_reported = 100 * *progress / *progress_max;
		}

		ix.start = pos;
		ix.end = *geompos;
		fwrite_check(&ix, bytes, 1, indexfile, "merge temporary");
		head->start += bytes;

		struct mergelist *m = head;
		head = m->next;
		m->next = NULL;

		if (m->start < m->end) {
			insert(m, &head, map);
		}
	}
}

struct sort_arg {
	int task;
	int cpus;
	long long indexpos;
	struct mergelist *merges;
	int indexfd;
	size_t nmerges;
	long long unit;
	int bytes;

	sort_arg(int task1, int cpus1, long long indexpos1, struct mergelist *merges1, int indexfd1, size_t nmerges1, long long unit1, int bytes1)
	    : task(task1), cpus(cpus1), indexpos(indexpos1), merges(merges1), indexfd(indexfd1), nmerges(nmerges1), unit(unit1), bytes(bytes1) {
	}
};

void *run_sort(void *v) {
	struct sort_arg *a = (struct sort_arg *) v;

	long long start;
	for (start = a->task * a->unit; start < a->indexpos; start += a->unit * a->cpus) {
		long long end = start + a->unit;
		if (end > a->indexpos) {
			end = a->indexpos;
		}

		a->merges[start / a->unit].start = start;
		a->merges[start / a->unit].end = end;
		a->merges[start / a->unit].next = NULL;

		// MAP_PRIVATE to avoid disk writes if it fits in memory
		void *map = mmap(NULL, end - start, PROT_READ | PROT_WRITE, MAP_PRIVATE, a->indexfd, start);
		if (map == MAP_FAILED) {
			perror("mmap in run_sort");
			exit(EXIT_FAILURE);
		}
		madvise(map, end - start, MADV_RANDOM);
		madvise(map, end - start, MADV_WILLNEED);

		qsort(map, (end - start) / a->bytes, a->bytes, indexcmp);

		// Sorting and then copying avoids disk access to
		// write out intermediate stages of the sort.

		void *map2 = mmap(NULL, end - start, PROT_READ | PROT_WRITE, MAP_SHARED, a->indexfd, start);
		if (map2 == MAP_FAILED) {
			perror("mmap (write)");
			exit(EXIT_FAILURE);
		}
		madvise(map2, end - start, MADV_SEQUENTIAL);

		memcpy(map2, map, end - start);

		// No madvise, since caller will want the sorted data
		munmap(map, end - start);
		munmap(map2, end - start);
	}

	return NULL;
}

void do_read_parallel(char *map, long long len, long long initial_offset, const char *reading, std::vector<struct reader> *readers, std::atomic<long long> *progress_seq, std::set<std::string> *exclude, std::set<std::string> *include, int exclude_all, json_object *filter, int basezoom, int source, std::vector<std::map<std::string, layermap_entry> > *layermaps, int *initialized, unsigned *initial_x, unsigned *initial_y, int maxzoom, std::string layername, bool uses_gamma, std::map<std::string, int> const *attribute_types, int separator, double *dist_sum, size_t *dist_count, bool want_dist, bool filters) {
	long long segs[CPUS + 1];
	segs[0] = 0;
	segs[CPUS] = len;

	for (size_t i = 1; i < CPUS; i++) {
		segs[i] = len * i / CPUS;

		while (segs[i] < len && map[segs[i]] != separator) {
			segs[i]++;
		}
	}

	double dist_sums[CPUS];
	size_t dist_counts[CPUS];

	std::atomic<long long> layer_seq[CPUS];
	for (size_t i = 0; i < CPUS; i++) {
		// To preserve feature ordering, unique id for each segment
		// begins with that segment's offset into the input
		layer_seq[i] = segs[i] + initial_offset;
		dist_sums[i] = dist_counts[i] = 0;
	}

	std::vector<parse_json_args> pja;

	std::vector<serialization_state> sst;
	sst.resize(CPUS);

	pthread_t pthreads[CPUS];
	std::vector<std::set<type_and_string> > file_subkeys;

	for (size_t i = 0; i < CPUS; i++) {
		file_subkeys.push_back(std::set<type_and_string>());
	}

	for (size_t i = 0; i < CPUS; i++) {
		sst[i].fname = reading;
		sst[i].line = 0;
		sst[i].layer_seq = &layer_seq[i];
		sst[i].progress_seq = progress_seq;
		sst[i].readers = readers;
		sst[i].segment = i;
		sst[i].initialized = &initialized[i];
		sst[i].initial_x = &initial_x[i];
		sst[i].initial_y = &initial_y[i];
		sst[i].dist_sum = &(dist_sums[i]);
		sst[i].dist_count = &(dist_counts[i]);
		sst[i].want_dist = want_dist;
		sst[i].maxzoom = maxzoom;
		sst[i].uses_gamma = uses_gamma;
		sst[i].filters = filters;
		sst[i].layermap = &(*layermaps)[i];
		sst[i].exclude = exclude;
		sst[i].filter = filter;
		sst[i].include = include;
		sst[i].exclude_all = exclude_all;
		sst[i].basezoom = basezoom;
		sst[i].attribute_types = attribute_types;

		pja.push_back(parse_json_args(
			json_begin_map(map + segs[i], segs[i + 1] - segs[i]),
			source,
			&layername,
			&sst[i]));
	}

	for (size_t i = 0; i < CPUS; i++) {
		if (pthread_create(&pthreads[i], NULL, run_parse_json, &pja[i]) != 0) {
			perror("pthread_create");
			exit(EXIT_FAILURE);
		}
	}

	for (size_t i = 0; i < CPUS; i++) {
		void *retval;

		if (pthread_join(pthreads[i], &retval) != 0) {
			perror("pthread_join 370");
		}

		*dist_sum += dist_sums[i];
		*dist_count += dist_counts[i];

		json_end_map(pja[i].jp);
	}
}

static ssize_t read_stream(json_pull *j, char *buffer, size_t n);

struct STREAM {
	FILE *fp = NULL;
	gzFile gz = NULL;

	int fclose() {
		int ret;

		if (gz != NULL) {
			ret = gzclose(gz);
		} else {
			ret = ::fclose(fp);
		}

		delete this;
		return ret;
	}

	int peekc() {
		if (gz != NULL) {
			int c = gzgetc(gz);
			if (c != EOF) {
				gzungetc(c, gz);
			}
			return c;
		} else {
			int c = getc(fp);
			if (c != EOF) {
				ungetc(c, fp);
			}
			return c;
		}
	}

	size_t read(char *out, size_t count) {
		if (gz != NULL) {
			int ret = gzread(gz, out, count);
			if (ret < 0) {
				fprintf(stderr, "%s: Error reading compressed data\n", *av);
				exit(EXIT_FAILURE);
			}
			return ret;
		} else {
			return ::fread(out, 1, count, fp);
		}
	}

	json_pull *json_begin() {
		return ::json_begin(read_stream, this);
	}
};

static ssize_t read_stream(json_pull *j, char *buffer, size_t n) {
	return ((STREAM *) j->source)->read(buffer, n);
}

STREAM *streamfdopen(int fd, const char *mode, std::string const &fname) {
	STREAM *s = new STREAM;
	s->fp = NULL;
	s->gz = NULL;

	if (fname.size() > 3 && fname.substr(fname.size() - 3) == std::string(".gz")) {
		s->gz = gzdopen(fd, mode);
		if (s->gz == NULL) {
			fprintf(stderr, "%s: %s: Decompression error\n", *av, fname.c_str());
			exit(EXIT_FAILURE);
		}
	} else {
		s->fp = fdopen(fd, mode);
		if (s->fp == NULL) {
			perror(fname.c_str());
			exit(EXIT_FAILURE);
		}
	}

	return s;
}

STREAM *streamfpopen(FILE *fp) {
	STREAM *s = new STREAM;
	s->fp = fp;
	s->gz = NULL;

	return s;
}

struct read_parallel_arg {
	int fd = 0;
	STREAM *fp = NULL;
	long long offset = 0;
	long long len = 0;
	std::atomic<int> *is_parsing = NULL;
	int separator = 0;

	const char *reading = NULL;
	std::vector<struct reader> *readers = NULL;
	std::atomic<long long> *progress_seq = NULL;
	std::set<std::string> *exclude = NULL;
	std::set<std::string> *include = NULL;
	int exclude_all = 0;
	json_object *filter = NULL;
	int maxzoom = 0;
	int basezoom = 0;
	int source = 0;
	std::vector<std::map<std::string, layermap_entry> > *layermaps = NULL;
	int *initialized = NULL;
	unsigned *initial_x = NULL;
	unsigned *initial_y = NULL;
	std::string layername = "";
	bool uses_gamma = false;
	std::map<std::string, int> const *attribute_types = NULL;
	double *dist_sum = NULL;
	size_t *dist_count = NULL;
	bool want_dist = false;
	bool filters = false;
};

void *run_read_parallel(void *v) {
	struct read_parallel_arg *rpa = (struct read_parallel_arg *) v;

	struct stat st;
	if (fstat(rpa->fd, &st) != 0) {
		perror("stat read temp");
	}
	if (rpa->len != st.st_size) {
		fprintf(stderr, "wrong number of bytes in temporary: %lld vs %lld\n", rpa->len, (long long) st.st_size);
	}
	rpa->len = st.st_size;

	char *map = (char *) mmap(NULL, rpa->len, PROT_READ, MAP_PRIVATE, rpa->fd, 0);
	if (map == NULL || map == MAP_FAILED) {
		perror("map intermediate input");
		exit(EXIT_FAILURE);
	}
	madvise(map, rpa->len, MADV_RANDOM);  // sequential, but from several pointers at once

	do_read_parallel(map, rpa->len, rpa->offset, rpa->reading, rpa->readers, rpa->progress_seq, rpa->exclude, rpa->include, rpa->exclude_all, rpa->filter, rpa->basezoom, rpa->source, rpa->layermaps, rpa->initialized, rpa->initial_x, rpa->initial_y, rpa->maxzoom, rpa->layername, rpa->uses_gamma, rpa->attribute_types, rpa->separator, rpa->dist_sum, rpa->dist_count, rpa->want_dist, rpa->filters);

	madvise(map, rpa->len, MADV_DONTNEED);
	if (munmap(map, rpa->len) != 0) {
		perror("munmap source file");
	}
	if (rpa->fp->fclose() != 0) {
		perror("close source file");
		exit(EXIT_FAILURE);
	}

	*(rpa->is_parsing) = 0;
	delete rpa;

	return NULL;
}

void start_parsing(int fd, STREAM *fp, long long offset, long long len, std::atomic<int> *is_parsing, pthread_t *parallel_parser, bool &parser_created, const char *reading, std::vector<struct reader> *readers, std::atomic<long long> *progress_seq, std::set<std::string> *exclude, std::set<std::string> *include, int exclude_all, json_object *filter, int basezoom, int source, std::vector<std::map<std::string, layermap_entry> > &layermaps, int *initialized, unsigned *initial_x, unsigned *initial_y, int maxzoom, std::string layername, bool uses_gamma, std::map<std::string, int> const *attribute_types, int separator, double *dist_sum, size_t *dist_count, bool want_dist, bool filters) {
	// This has to kick off an intermediate thread to start the parser threads,
	// so the main thread can get back to reading the next input stage while
	// the intermediate thread waits for the completion of the parser threads.

	*is_parsing = 1;

	struct read_parallel_arg *rpa = new struct read_parallel_arg;
	if (rpa == NULL) {
		perror("Out of memory");
		exit(EXIT_FAILURE);
	}

	rpa->fd = fd;
	rpa->fp = fp;
	rpa->offset = offset;
	rpa->len = len;
	rpa->is_parsing = is_parsing;
	rpa->separator = separator;

	rpa->reading = reading;
	rpa->readers = readers;
	rpa->progress_seq = progress_seq;
	rpa->exclude = exclude;
	rpa->include = include;
	rpa->exclude_all = exclude_all;
	rpa->filter = filter;
	rpa->basezoom = basezoom;
	rpa->source = source;
	rpa->layermaps = &layermaps;
	rpa->initialized = initialized;
	rpa->initial_x = initial_x;
	rpa->initial_y = initial_y;
	rpa->maxzoom = maxzoom;
	rpa->layername = layername;
	rpa->uses_gamma = uses_gamma;
	rpa->attribute_types = attribute_types;
	rpa->dist_sum = dist_sum;
	rpa->dist_count = dist_count;
	rpa->want_dist = want_dist;
	rpa->filters = filters;

	if (pthread_create(parallel_parser, NULL, run_read_parallel, rpa) != 0) {
		perror("pthread_create");
		exit(EXIT_FAILURE);
	}
	parser_created = true;
}

void radix1(int *geomfds_in, int *indexfds_in, int inputs, int prefix, int splits, long long mem, const char *tmpdir, long long *availfiles, FILE *geomfile, FILE *indexfile, std::atomic<long long> *geompos_out, long long *progress, long long *progress_max, long long *progress_reported, int maxzoom, int basezoom, double droprate, double gamma, struct drop_state *ds) {
	// Arranged as bits to facilitate subdividing again if a subdivided file is still huge
	int splitbits = log(splits) / log(2);
	splits = 1 << splitbits;

	FILE *geomfiles[splits];
	FILE *indexfiles[splits];
	int geomfds[splits];
	int indexfds[splits];
	std::atomic<long long> sub_geompos[splits];

	int i;
	for (i = 0; i < splits; i++) {
		sub_geompos[i] = 0;

		char geomname[strlen(tmpdir) + strlen("/geom.XXXXXXXX") + 1];
		sprintf(geomname, "%s%s", tmpdir, "/geom.XXXXXXXX");
		char indexname[strlen(tmpdir) + strlen("/index.XXXXXXXX") + 1];
		sprintf(indexname, "%s%s", tmpdir, "/index.XXXXXXXX");

		geomfds[i] = mkstemp_cloexec(geomname);
		if (geomfds[i] < 0) {
			perror(geomname);
			exit(EXIT_FAILURE);
		}
		indexfds[i] = mkstemp_cloexec(indexname);
		if (indexfds[i] < 0) {
			perror(indexname);
			exit(EXIT_FAILURE);
		}

		geomfiles[i] = fopen_oflag(geomname, "wb", O_WRONLY | O_CLOEXEC);
		if (geomfiles[i] == NULL) {
			perror(geomname);
			exit(EXIT_FAILURE);
		}
		indexfiles[i] = fopen_oflag(indexname, "wb", O_WRONLY | O_CLOEXEC);
		if (indexfiles[i] == NULL) {
			perror(indexname);
			exit(EXIT_FAILURE);
		}

		*availfiles -= 4;

		unlink(geomname);
		unlink(indexname);
	}

	for (i = 0; i < inputs; i++) {
		struct stat geomst, indexst;
		if (fstat(geomfds_in[i], &geomst) < 0) {
			perror("stat geom");
			exit(EXIT_FAILURE);
		}
		if (fstat(indexfds_in[i], &indexst) < 0) {
			perror("stat index");
			exit(EXIT_FAILURE);
		}

		if (indexst.st_size != 0) {
			struct index *indexmap = (struct index *) mmap(NULL, indexst.st_size, PROT_READ, MAP_PRIVATE, indexfds_in[i], 0);
			if (indexmap == MAP_FAILED) {
				fprintf(stderr, "fd %lld, len %lld\n", (long long) indexfds_in[i], (long long) indexst.st_size);
				perror("map index");
				exit(EXIT_FAILURE);
			}
			madvise(indexmap, indexst.st_size, MADV_SEQUENTIAL);
			madvise(indexmap, indexst.st_size, MADV_WILLNEED);
			char *geommap = (char *) mmap(NULL, geomst.st_size, PROT_READ, MAP_PRIVATE, geomfds_in[i], 0);
			if (geommap == MAP_FAILED) {
				perror("map geom");
				exit(EXIT_FAILURE);
			}
			madvise(geommap, geomst.st_size, MADV_SEQUENTIAL);
			madvise(geommap, geomst.st_size, MADV_WILLNEED);

			for (size_t a = 0; a < indexst.st_size / sizeof(struct index); a++) {
				struct index ix = indexmap[a];
				unsigned long long which = (ix.ix << prefix) >> (64 - splitbits);
				long long pos = sub_geompos[which];

				fwrite_check(geommap + ix.start, ix.end - ix.start, 1, geomfiles[which], "geom");
				sub_geompos[which] += ix.end - ix.start;

				// Count this as a 25%-accomplishment, since we will copy again
				*progress += (ix.end - ix.start) / 4;
				if (!quiet && !quiet_progress && progress_time() && 100 * *progress / *progress_max != *progress_reported) {
					fprintf(stderr, "Reordering geometry: %lld%% \r", 100 * *progress / *progress_max);
					*progress_reported = 100 * *progress / *progress_max;
				}

				ix.start = pos;
				ix.end = sub_geompos[which];

				fwrite_check(&ix, sizeof(struct index), 1, indexfiles[which], "index");
			}

			madvise(indexmap, indexst.st_size, MADV_DONTNEED);
			if (munmap(indexmap, indexst.st_size) < 0) {
				perror("unmap index");
				exit(EXIT_FAILURE);
			}
			madvise(geommap, geomst.st_size, MADV_DONTNEED);
			if (munmap(geommap, geomst.st_size) < 0) {
				perror("unmap geom");
				exit(EXIT_FAILURE);
			}
		}

		if (close(geomfds_in[i]) < 0) {
			perror("close geom");
			exit(EXIT_FAILURE);
		}
		if (close(indexfds_in[i]) < 0) {
			perror("close index");
			exit(EXIT_FAILURE);
		}

		*availfiles += 2;
	}

	for (i = 0; i < splits; i++) {
		if (fclose(geomfiles[i]) != 0) {
			perror("fclose geom");
			exit(EXIT_FAILURE);
		}
		if (fclose(indexfiles[i]) != 0) {
			perror("fclose index");
			exit(EXIT_FAILURE);
		}

		*availfiles += 2;
	}

	for (i = 0; i < splits; i++) {
		int already_closed = 0;

		struct stat geomst, indexst;
		if (fstat(geomfds[i], &geomst) < 0) {
			perror("stat geom");
			exit(EXIT_FAILURE);
		}
		if (fstat(indexfds[i], &indexst) < 0) {
			perror("stat index");
			exit(EXIT_FAILURE);
		}

		if (indexst.st_size > 0) {
			if (indexst.st_size + geomst.st_size < mem) {
				std::atomic<long long> indexpos(indexst.st_size);
				int bytes = sizeof(struct index);

				int page = sysconf(_SC_PAGESIZE);
				// Don't try to sort more than 2GB at once,
				// which used to crash Macs and may still
				long long max_unit = 2LL * 1024 * 1024 * 1024;
				long long unit = ((indexpos / CPUS + bytes - 1) / bytes) * bytes;
				if (unit > max_unit) {
					unit = max_unit;
				}
				unit = ((unit + page - 1) / page) * page;
				if (unit < page) {
					unit = page;
				}

				size_t nmerges = (indexpos + unit - 1) / unit;
				struct mergelist merges[nmerges];

				for (size_t a = 0; a < nmerges; a++) {
					merges[a].start = merges[a].end = 0;
				}

				pthread_t pthreads[CPUS];
				std::vector<sort_arg> args;

				for (size_t a = 0; a < CPUS; a++) {
					args.push_back(sort_arg(
						a,
						CPUS,
						indexpos,
						merges,
						indexfds[i],
						nmerges,
						unit,
						bytes));
				}

				for (size_t a = 0; a < CPUS; a++) {
					if (pthread_create(&pthreads[a], NULL, run_sort, &args[a]) != 0) {
						perror("pthread_create");
						exit(EXIT_FAILURE);
					}
				}

				for (size_t a = 0; a < CPUS; a++) {
					void *retval;

					if (pthread_join(pthreads[a], &retval) != 0) {
						perror("pthread_join 679");
					}
				}

				struct indexmap *indexmap = (struct indexmap *) mmap(NULL, indexst.st_size, PROT_READ, MAP_PRIVATE, indexfds[i], 0);
				if (indexmap == MAP_FAILED) {
					fprintf(stderr, "fd %lld, len %lld\n", (long long) indexfds[i], (long long) indexst.st_size);
					perror("map index");
					exit(EXIT_FAILURE);
				}
				madvise(indexmap, indexst.st_size, MADV_RANDOM);  // sequential, but from several pointers at once
				madvise(indexmap, indexst.st_size, MADV_WILLNEED);
				char *geommap = (char *) mmap(NULL, geomst.st_size, PROT_READ, MAP_PRIVATE, geomfds[i], 0);
				if (geommap == MAP_FAILED) {
					perror("map geom");
					exit(EXIT_FAILURE);
				}
				madvise(geommap, geomst.st_size, MADV_RANDOM);
				madvise(geommap, geomst.st_size, MADV_WILLNEED);

				merge(merges, nmerges, (unsigned char *) indexmap, indexfile, bytes, geommap, geomfile, geompos_out, progress, progress_max, progress_reported, maxzoom, gamma, ds);

				madvise(indexmap, indexst.st_size, MADV_DONTNEED);
				if (munmap(indexmap, indexst.st_size) < 0) {
					perror("unmap index");
					exit(EXIT_FAILURE);
				}
				madvise(geommap, geomst.st_size, MADV_DONTNEED);
				if (munmap(geommap, geomst.st_size) < 0) {
					perror("unmap geom");
					exit(EXIT_FAILURE);
				}
			} else if (indexst.st_size == sizeof(struct index) || prefix + splitbits >= 64) {
				struct index *indexmap = (struct index *) mmap(NULL, indexst.st_size, PROT_READ, MAP_PRIVATE, indexfds[i], 0);
				if (indexmap == MAP_FAILED) {
					fprintf(stderr, "fd %lld, len %lld\n", (long long) indexfds[i], (long long) indexst.st_size);
					perror("map index");
					exit(EXIT_FAILURE);
				}
				madvise(indexmap, indexst.st_size, MADV_SEQUENTIAL);
				madvise(indexmap, indexst.st_size, MADV_WILLNEED);
				char *geommap = (char *) mmap(NULL, geomst.st_size, PROT_READ, MAP_PRIVATE, geomfds[i], 0);
				if (geommap == MAP_FAILED) {
					perror("map geom");
					exit(EXIT_FAILURE);
				}
				madvise(geommap, geomst.st_size, MADV_RANDOM);
				madvise(geommap, geomst.st_size, MADV_WILLNEED);

				for (size_t a = 0; a < indexst.st_size / sizeof(struct index); a++) {
					struct index ix = indexmap[a];
					long long pos = *geompos_out;

					fwrite_check(geommap + ix.start, ix.end - ix.start, 1, geomfile, "geom");
					*geompos_out += ix.end - ix.start;
					int feature_minzoom = calc_feature_minzoom(&ix, ds, maxzoom, gamma);
					serialize_byte(geomfile, feature_minzoom, geompos_out, "merge geometry");

					// Count this as an 75%-accomplishment, since we already 25%-counted it
					*progress += (ix.end - ix.start) * 3 / 4;
					if (!quiet && !quiet_progress && progress_time() && 100 * *progress / *progress_max != *progress_reported) {
						fprintf(stderr, "Reordering geometry: %lld%% \r", 100 * *progress / *progress_max);
						*progress_reported = 100 * *progress / *progress_max;
					}

					ix.start = pos;
					ix.end = *geompos_out;
					fwrite_check(&ix, sizeof(struct index), 1, indexfile, "index");
				}

				madvise(indexmap, indexst.st_size, MADV_DONTNEED);
				if (munmap(indexmap, indexst.st_size) < 0) {
					perror("unmap index");
					exit(EXIT_FAILURE);
				}
				madvise(geommap, geomst.st_size, MADV_DONTNEED);
				if (munmap(geommap, geomst.st_size) < 0) {
					perror("unmap geom");
					exit(EXIT_FAILURE);
				}
			} else {
				// We already reported the progress from splitting this radix out
				// but we need to split it again, which will be credited with more
				// progress. So increase the total amount of progress to report by
				// the additional progress that will happpen, which may move the
				// counter backward but will be an honest estimate of the work remaining.
				*progress_max += geomst.st_size / 4;

				radix1(&geomfds[i], &indexfds[i], 1, prefix + splitbits, *availfiles / 4, mem, tmpdir, availfiles, geomfile, indexfile, geompos_out, progress, progress_max, progress_reported, maxzoom, basezoom, droprate, gamma, ds);
				already_closed = 1;
			}
		}

		if (!already_closed) {
			if (close(geomfds[i]) < 0) {
				perror("close geom");
				exit(EXIT_FAILURE);
			}
			if (close(indexfds[i]) < 0) {
				perror("close index");
				exit(EXIT_FAILURE);
			}

			*availfiles += 2;
		}
	}
}

void prep_drop_states(struct drop_state *ds, int maxzoom, int basezoom, double droprate) {
	// Needs to be signed for interval calculation
	for (ssize_t i = 0; i <= maxzoom; i++) {
		ds[i].gap = 0;
		ds[i].previndex = 0;
		ds[i].interval = 0;

		if (i < basezoom) {
			ds[i].interval = std::exp(std::log(droprate) * (basezoom - i));
		}

		ds[i].scale = (double) (1LL << (64 - 2 * (i + 8)));
		ds[i].seq = 0;
		ds[i].included = 0;
		ds[i].x = 0;
		ds[i].y = 0;
	}
}

void radix(std::vector<struct reader> &readers, int nreaders, FILE *geomfile, FILE *indexfile, const char *tmpdir, std::atomic<long long> *geompos, int maxzoom, int basezoom, double droprate, double gamma) {
	// Run through the index and geometry for each reader,
	// splitting the contents out by index into as many
	// sub-files as we can write to simultaneously.

	// Then sort each of those by index, recursively if it is
	// too big to fit in memory.

	// Then concatenate each of the sub-outputs into a final output.

	long long mem;

#ifdef __APPLE__
	int64_t hw_memsize;
	size_t len = sizeof(int64_t);
	if (sysctlbyname("hw.memsize", &hw_memsize, &len, NULL, 0) < 0) {
		perror("sysctl hw.memsize");
		exit(EXIT_FAILURE);
	}
	mem = hw_memsize;
#else
	long long pagesize = sysconf(_SC_PAGESIZE);
	long long pages = sysconf(_SC_PHYS_PAGES);
	if (pages < 0 || pagesize < 0) {
		perror("sysconf _SC_PAGESIZE or _SC_PHYS_PAGES");
		exit(EXIT_FAILURE);
	}

	mem = (long long) pages * pagesize;
#endif

	// Just for code coverage testing. Deeply recursive sorting is very slow
	// compared to sorting in memory.
	if (additional[A_PREFER_RADIX_SORT]) {
		mem = 8192;
	}

	long long availfiles = MAX_FILES - 2 * nreaders  // each reader has a geom and an index
			       - 4			 // pool, meta, mbtiles, mbtiles journal
			       - 4			 // top-level geom and index output, both FILE and fd
			       - 3;			 // stdin, stdout, stderr

	// 4 because for each we have output and input FILE and fd for geom and index
	int splits = availfiles / 4;

	// Be somewhat conservative about memory availability because the whole point of this
	// is to keep from thrashing by working on chunks that will fit in memory.
	mem /= 2;

	long long geom_total = 0;
	int geomfds[nreaders];
	int indexfds[nreaders];
	for (int i = 0; i < nreaders; i++) {
		geomfds[i] = readers[i].geomfd;
		indexfds[i] = readers[i].indexfd;

		struct stat geomst;
		if (fstat(readers[i].geomfd, &geomst) < 0) {
			perror("stat geom");
			exit(EXIT_FAILURE);
		}
		geom_total += geomst.st_size;
	}

	struct drop_state ds[maxzoom + 1];
	prep_drop_states(ds, maxzoom, basezoom, droprate);

	long long progress = 0, progress_max = geom_total, progress_reported = -1;
	long long availfiles_before = availfiles;
	radix1(geomfds, indexfds, nreaders, 0, splits, mem, tmpdir, &availfiles, geomfile, indexfile, geompos, &progress, &progress_max, &progress_reported, maxzoom, basezoom, droprate, gamma, ds);

	if (availfiles - 2 * nreaders != availfiles_before) {
		fprintf(stderr, "Internal error: miscounted available file descriptors: %lld vs %lld\n", availfiles - 2 * nreaders, availfiles);
		exit(EXIT_FAILURE);
	}
}

void choose_first_zoom(long long *file_bbox, std::vector<struct reader> &readers, unsigned *iz, unsigned *ix, unsigned *iy, int minzoom, int buffer) {
	for (size_t i = 0; i < CPUS; i++) {
		if (readers[i].file_bbox[0] < file_bbox[0]) {
			file_bbox[0] = readers[i].file_bbox[0];
		}
		if (readers[i].file_bbox[1] < file_bbox[1]) {
			file_bbox[1] = readers[i].file_bbox[1];
		}
		if (readers[i].file_bbox[2] > file_bbox[2]) {
			file_bbox[2] = readers[i].file_bbox[2];
		}
		if (readers[i].file_bbox[3] > file_bbox[3]) {
			file_bbox[3] = readers[i].file_bbox[3];
		}
	}

	// If the bounding box extends off the plane on either side,
	// a feature wrapped across the date line, so the width of the
	// bounding box is the whole world.
	if (file_bbox[0] < 0) {
		file_bbox[0] = 0;
		file_bbox[2] = (1LL << 32) - 1;
	}
	if (file_bbox[2] > (1LL << 32) - 1) {
		file_bbox[0] = 0;
		file_bbox[2] = (1LL << 32) - 1;
	}
	if (file_bbox[1] < 0) {
		file_bbox[1] = 0;
	}
	if (file_bbox[3] > (1LL << 32) - 1) {
		file_bbox[3] = (1LL << 32) - 1;
	}

	for (ssize_t z = minzoom; z >= 0; z--) {
		long long shift = 1LL << (32 - z);

		long long left = (file_bbox[0] - buffer * shift / 256) / shift;
		long long top = (file_bbox[1] - buffer * shift / 256) / shift;
		long long right = (file_bbox[2] + buffer * shift / 256) / shift;
		long long bottom = (file_bbox[3] + buffer * shift / 256) / shift;

		if (left == right && top == bottom) {
			*iz = z;
			*ix = left;
			*iy = top;
			break;
		}
	}
}

int read_input(std::vector<source> &sources, char *fname, int maxzoom, int minzoom, int basezoom, double basezoom_marker_width, sqlite3 *outdb, const char *outdir, std::set<std::string> *exclude, std::set<std::string> *include, int exclude_all, json_object *filter, double droprate, int buffer, const char *tmpdir, double gamma, int read_parallel, int forcetable, const char *attribution, bool uses_gamma, long long *file_bbox, const char *prefilter, const char *postfilter, const char *description, bool guess_maxzoom, std::map<std::string, int> const *attribute_types, const char *pgm, std::map<std::string, attribute_op> const *attribute_accum, std::map<std::string, std::string> const &attribute_descriptions) {
	int ret = EXIT_SUCCESS;

	std::vector<struct reader> readers;
	readers.resize(CPUS);
	for (size_t i = 0; i < CPUS; i++) {
		struct reader *r = &readers[i];

		char metaname[strlen(tmpdir) + strlen("/meta.XXXXXXXX") + 1];
		char poolname[strlen(tmpdir) + strlen("/pool.XXXXXXXX") + 1];
		char treename[strlen(tmpdir) + strlen("/tree.XXXXXXXX") + 1];
		char geomname[strlen(tmpdir) + strlen("/geom.XXXXXXXX") + 1];
		char indexname[strlen(tmpdir) + strlen("/index.XXXXXXXX") + 1];

		sprintf(metaname, "%s%s", tmpdir, "/meta.XXXXXXXX");
		sprintf(poolname, "%s%s", tmpdir, "/pool.XXXXXXXX");
		sprintf(treename, "%s%s", tmpdir, "/tree.XXXXXXXX");
		sprintf(geomname, "%s%s", tmpdir, "/geom.XXXXXXXX");
		sprintf(indexname, "%s%s", tmpdir, "/index.XXXXXXXX");

		r->metafd = mkstemp_cloexec(metaname);
		if (r->metafd < 0) {
			perror(metaname);
			exit(EXIT_FAILURE);
		}
		r->poolfd = mkstemp_cloexec(poolname);
		if (r->poolfd < 0) {
			perror(poolname);
			exit(EXIT_FAILURE);
		}
		r->treefd = mkstemp_cloexec(treename);
		if (r->treefd < 0) {
			perror(treename);
			exit(EXIT_FAILURE);
		}
		r->geomfd = mkstemp_cloexec(geomname);
		if (r->geomfd < 0) {
			perror(geomname);
			exit(EXIT_FAILURE);
		}
		r->indexfd = mkstemp_cloexec(indexname);
		if (r->indexfd < 0) {
			perror(indexname);
			exit(EXIT_FAILURE);
		}

		r->metafile = fopen_oflag(metaname, "wb", O_WRONLY | O_CLOEXEC);
		if (r->metafile == NULL) {
			perror(metaname);
			exit(EXIT_FAILURE);
		}
		r->poolfile = memfile_open(r->poolfd);
		if (r->poolfile == NULL) {
			perror(poolname);
			exit(EXIT_FAILURE);
		}
		r->treefile = memfile_open(r->treefd);
		if (r->treefile == NULL) {
			perror(treename);
			exit(EXIT_FAILURE);
		}
		r->geomfile = fopen_oflag(geomname, "wb", O_WRONLY | O_CLOEXEC);
		if (r->geomfile == NULL) {
			perror(geomname);
			exit(EXIT_FAILURE);
		}
		r->indexfile = fopen_oflag(indexname, "wb", O_WRONLY | O_CLOEXEC);
		if (r->indexfile == NULL) {
			perror(indexname);
			exit(EXIT_FAILURE);
		}
		r->metapos = 0;
		r->geompos = 0;
		r->indexpos = 0;

		unlink(metaname);
		unlink(poolname);
		unlink(treename);
		unlink(geomname);
		unlink(indexname);

		// To distinguish a null value
		{
			struct stringpool p;
			memfile_write(r->treefile, &p, sizeof(struct stringpool));
		}
		// Keep metadata file from being completely empty if no attributes
		serialize_int(r->metafile, 0, &r->metapos, "meta");

		r->file_bbox[0] = r->file_bbox[1] = UINT_MAX;
		r->file_bbox[2] = r->file_bbox[3] = 0;
	}

	struct statfs fsstat;
	if (fstatfs(readers[0].geomfd, &fsstat) != 0) {
		perror("fstatfs");
		exit(EXIT_FAILURE);
	}
	diskfree = (long long) fsstat.f_bsize * fsstat.f_bavail;

	std::atomic<long long> progress_seq(0);

	// 2 * CPUS: One per reader thread, one per tiling thread
	int initialized[2 * CPUS];
	unsigned initial_x[2 * CPUS], initial_y[2 * CPUS];
	for (size_t i = 0; i < 2 * CPUS; i++) {
		initialized[i] = initial_x[i] = initial_y[i] = 0;
	}

	size_t nlayers = sources.size();
	for (size_t l = 0; l < nlayers; l++) {
		if (sources[l].layer.size() == 0) {
			const char *src;
			if (sources[l].file.size() == 0) {
				src = fname;
			} else {
				src = sources[l].file.c_str();
			}

			// Find the last component of the pathname
			const char *ocp, *use = src;
			for (ocp = src; *ocp; ocp++) {
				if (*ocp == '/' && ocp[1] != '\0') {
					use = ocp + 1;
				}
			}
			std::string trunc = std::string(use);

			std::vector<std::string> trim = {
				".json",
				".geojson",
				".geobuf",
				".mbtiles",
				".gz",
			};

			// Trim .json or .mbtiles from the name
			bool again = true;
			while (again) {
				again = false;
				for (size_t i = 0; i < trim.size(); i++) {
					if (trunc.size() > trim[i].size() && trunc.substr(trunc.size() - trim[i].size()) == trim[i]) {
						trunc = trunc.substr(0, trunc.size() - trim[i].size());
						again = true;
					}
				}
			}

			// Trim out characters that can't be part of selector
			std::string out;
			for (size_t p = 0; p < trunc.size(); p++) {
				if (isalpha(trunc[p]) || isdigit(trunc[p]) || trunc[p] == '_' || (trunc[p] & 0x80) != 0) {
					out.append(trunc, p, 1);
				}
			}

			sources[l].layer = out;
			if (sources[l].layer.size() == 0 || check_utf8(out).size() != 0) {
				sources[l].layer = "unknown" + std::to_string(l);
			}

			if (!quiet) {
				fprintf(stderr, "For layer %d, using name \"%s\"\n", (int) l, sources[l].layer.c_str());
			}
		}
	}

	std::map<std::string, layermap_entry> layermap;
	for (size_t l = 0; l < nlayers; l++) {
		layermap_entry e = layermap_entry(l);
		e.description = sources[l].description;
		layermap.insert(std::pair<std::string, layermap_entry>(sources[l].layer, e));
	}

	std::vector<std::map<std::string, layermap_entry> > layermaps;
	for (size_t l = 0; l < CPUS; l++) {
		layermaps.push_back(layermap);
	}

	long overall_offset = 0;
	double dist_sum = 0;
	size_t dist_count = 0;

	int files_open_before_reading = open("/dev/null", O_RDONLY | O_CLOEXEC);
	if (files_open_before_reading < 0) {
		perror("open /dev/null");
		exit(EXIT_FAILURE);
	}
	if (close(files_open_before_reading) != 0) {
		perror("close");
		exit(EXIT_FAILURE);
	}

	size_t nsources = sources.size();
	for (size_t source = 0; source < nsources; source++) {
		std::string reading;
		int fd;

		if (sources[source].file.size() == 0) {
			reading = "standard input";
			fd = 0;
		} else {
			reading = sources[source].file;
			fd = open(sources[source].file.c_str(), O_RDONLY, O_CLOEXEC);
			if (fd < 0) {
				perror(sources[source].file.c_str());
				continue;
			}
		}

		auto a = layermap.find(sources[source].layer);
		if (a == layermap.end()) {
			fprintf(stderr, "Internal error: couldn't find layer %s", sources[source].layer.c_str());
			exit(EXIT_FAILURE);
		}
		size_t layer = a->second.id;

		if (sources[source].file.size() > 7 && sources[source].file.substr(sources[source].file.size() - 7) == std::string(".geobuf")) {
			struct stat st;
			if (fstat(fd, &st) != 0) {
				perror("fstat");
				perror(sources[source].file.c_str());
				exit(EXIT_FAILURE);
			}

			char *map = (char *) mmap(NULL, st.st_size, PROT_READ, MAP_PRIVATE, fd, 0);
			if (map == MAP_FAILED) {
				perror("mmap");
				perror(sources[source].file.c_str());
				exit(EXIT_FAILURE);
			}

			std::atomic<long long> layer_seq[CPUS];
			double dist_sums[CPUS];
			size_t dist_counts[CPUS];
			std::vector<struct serialization_state> sst;
			sst.resize(CPUS);

			for (size_t i = 0; i < CPUS; i++) {
				layer_seq[i] = overall_offset;
				dist_sums[i] = 0;
				dist_counts[i] = 0;

				sst[i].fname = reading.c_str();
				sst[i].line = 0;
				sst[i].layer_seq = &layer_seq[i];
				sst[i].progress_seq = &progress_seq;
				sst[i].readers = &readers;
				sst[i].segment = i;
				sst[i].initial_x = &initial_x[i];
				sst[i].initial_y = &initial_y[i];
				sst[i].initialized = &initialized[i];
				sst[i].dist_sum = &dist_sums[i];
				sst[i].dist_count = &dist_counts[i];
				sst[i].want_dist = guess_maxzoom;
				sst[i].maxzoom = maxzoom;
				sst[i].filters = prefilter != NULL || postfilter != NULL;
				sst[i].uses_gamma = uses_gamma;
				sst[i].layermap = &layermaps[i];
				sst[i].exclude = exclude;
				sst[i].include = include;
				sst[i].exclude_all = exclude_all;
				sst[i].filter = filter;
				sst[i].basezoom = basezoom;
				sst[i].attribute_types = attribute_types;
			}

			parse_geobuf(&sst, map, st.st_size, layer, sources[layer].layer);

			for (size_t i = 0; i < CPUS; i++) {
				dist_sum += dist_sums[i];
				dist_count += dist_counts[i];
			}

			if (munmap(map, st.st_size) != 0) {
				perror("munmap source file");
				exit(EXIT_FAILURE);
			}
			if (close(fd) != 0) {
				perror("close");
				exit(EXIT_FAILURE);
			}

			overall_offset = layer_seq[0];
			checkdisk(&readers);
			continue;
		}

		if (sources[source].file.size() > 4 && sources[source].file.substr(sources[source].file.size() - 4) == std::string(".csv")) {
			std::atomic<long long> layer_seq[CPUS];
			double dist_sums[CPUS];
			size_t dist_counts[CPUS];

			std::vector<struct serialization_state> sst;
			sst.resize(CPUS);

			// XXX factor out this duplicated setup
			for (size_t i = 0; i < CPUS; i++) {
				layer_seq[i] = overall_offset;
				dist_sums[i] = 0;
				dist_counts[i] = 0;

				sst[i].fname = reading.c_str();
				sst[i].line = 0;
				sst[i].layer_seq = &layer_seq[i];
				sst[i].progress_seq = &progress_seq;
				sst[i].readers = &readers;
				sst[i].segment = i;
				sst[i].initial_x = &initial_x[i];
				sst[i].initial_y = &initial_y[i];
				sst[i].initialized = &initialized[i];
				sst[i].dist_sum = &dist_sums[i];
				sst[i].dist_count = &dist_counts[i];
				sst[i].want_dist = guess_maxzoom;
				sst[i].maxzoom = maxzoom;
				sst[i].filters = prefilter != NULL || postfilter != NULL;
				sst[i].uses_gamma = uses_gamma;
				sst[i].layermap = &layermaps[i];
				sst[i].exclude = exclude;
				sst[i].include = include;
				sst[i].exclude_all = exclude_all;
				sst[i].filter = filter;
				sst[i].basezoom = basezoom;
				sst[i].attribute_types = attribute_types;
			}

			parse_geocsv(sst, sources[source].file, layer, sources[layer].layer);

			if (close(fd) != 0) {
				perror("close");
				exit(EXIT_FAILURE);
			}

			overall_offset = layer_seq[0];
			checkdisk(&readers);
			continue;
		}

		struct stat st;
		char *map = NULL;
		off_t off = 0;

		int read_parallel_this = read_parallel ? '\n' : 0;

		if (!(sources[source].file.size() > 3 && sources[source].file.substr(sources[source].file.size() - 3) == std::string(".gz"))) {
			if (fstat(fd, &st) == 0) {
				off = lseek(fd, 0, SEEK_CUR);
				if (off >= 0) {
					map = (char *) mmap(NULL, st.st_size - off, PROT_READ, MAP_PRIVATE, fd, off);
					// No error if MAP_FAILED because check is below
					if (map != MAP_FAILED) {
						madvise(map, st.st_size - off, MADV_RANDOM);  // sequential, but from several pointers at once
					}
				}
			}
		}

		if (map != NULL && map != MAP_FAILED && st.st_size - off > 0) {
			if (map[0] == 0x1E) {
				read_parallel_this = 0x1E;
			}

			if (!read_parallel_this) {
				// Not a GeoJSON text sequence, so unmap and read serially

				if (munmap(map, st.st_size - off) != 0) {
					perror("munmap source file");
					exit(EXIT_FAILURE);
				}

				map = NULL;
			}
		}

		if (map != NULL && map != MAP_FAILED && read_parallel_this) {
			do_read_parallel(map, st.st_size - off, overall_offset, reading.c_str(), &readers, &progress_seq, exclude, include, exclude_all, filter, basezoom, layer, &layermaps, initialized, initial_x, initial_y, maxzoom, sources[layer].layer, uses_gamma, attribute_types, read_parallel_this, &dist_sum, &dist_count, guess_maxzoom, prefilter != NULL || postfilter != NULL);
			overall_offset += st.st_size - off;
			checkdisk(&readers);

			if (munmap(map, st.st_size - off) != 0) {
				perror("munmap source file");
				exit(EXIT_FAILURE);
			}

			if (close(fd) != 0) {
				perror("close input file");
				exit(EXIT_FAILURE);
			}
		} else {
			STREAM *fp = streamfdopen(fd, "r", sources[layer].file);
			if (fp == NULL) {
				perror(sources[layer].file.c_str());
				if (close(fd) != 0) {
					perror("close source file");
					exit(EXIT_FAILURE);
				}
				continue;
			}

			int c = fp->peekc();
			if (c == 0x1E) {
				read_parallel_this = 0x1E;
			}

			if (read_parallel_this) {
				// Serial reading of chunks that are then parsed in parallel

				char readname[strlen(tmpdir) + strlen("/read.XXXXXXXX") + 1];
				sprintf(readname, "%s%s", tmpdir, "/read.XXXXXXXX");
				int readfd = mkstemp_cloexec(readname);
				if (readfd < 0) {
					perror(readname);
					exit(EXIT_FAILURE);
				}
				FILE *readfp = fdopen(readfd, "w");
				if (readfp == NULL) {
					perror(readname);
					exit(EXIT_FAILURE);
				}
				unlink(readname);

				std::atomic<int> is_parsing(0);
				long long ahead = 0;
				long long initial_offset = overall_offset;
				pthread_t parallel_parser;
				bool parser_created = false;

#define READ_BUF 2000
#define PARSE_MIN 10000000
#define PARSE_MAX (1LL * 1024 * 1024 * 1024)

				char buf[READ_BUF];
				int n;

				while ((n = fp->read(buf, READ_BUF)) > 0) {
					fwrite_check(buf, sizeof(char), n, readfp, reading.c_str());
					ahead += n;

					if (buf[n - 1] == read_parallel_this && ahead > PARSE_MIN) {
						// Don't let the streaming reader get too far ahead of the parsers.
						// If the buffered input gets huge, even if the parsers are still running,
						// wait for the parser thread instead of continuing to stream input.

						if (is_parsing == 0 || ahead >= PARSE_MAX) {
							if (parser_created) {
								if (pthread_join(parallel_parser, NULL) != 0) {
									perror("pthread_join 1088");
									exit(EXIT_FAILURE);
								}
								parser_created = false;
							}

							fflush(readfp);
							start_parsing(readfd, streamfpopen(readfp), initial_offset, ahead, &is_parsing, &parallel_parser, parser_created, reading.c_str(), &readers, &progress_seq, exclude, include, exclude_all, filter, basezoom, layer, layermaps, initialized, initial_x, initial_y, maxzoom, sources[layer].layer, gamma != 0, attribute_types, read_parallel_this, &dist_sum, &dist_count, guess_maxzoom, prefilter != NULL || postfilter != NULL);

							initial_offset += ahead;
							overall_offset += ahead;
							checkdisk(&readers);
							ahead = 0;

							sprintf(readname, "%s%s", tmpdir, "/read.XXXXXXXX");
							readfd = mkstemp_cloexec(readname);
							if (readfd < 0) {
								perror(readname);
								exit(EXIT_FAILURE);
							}
							readfp = fdopen(readfd, "w");
							if (readfp == NULL) {
								perror(readname);
								exit(EXIT_FAILURE);
							}
							unlink(readname);
						}
					}
				}
				if (n < 0) {
					perror(reading.c_str());
				}

				if (parser_created) {
					if (pthread_join(parallel_parser, NULL) != 0) {
						perror("pthread_join 1122");
						exit(EXIT_FAILURE);
					}
					parser_created = false;
				}

				fflush(readfp);

				if (ahead > 0) {
					start_parsing(readfd, streamfpopen(readfp), initial_offset, ahead, &is_parsing, &parallel_parser, parser_created, reading.c_str(), &readers, &progress_seq, exclude, include, exclude_all, filter, basezoom, layer, layermaps, initialized, initial_x, initial_y, maxzoom, sources[layer].layer, gamma != 0, attribute_types, read_parallel_this, &dist_sum, &dist_count, guess_maxzoom, prefilter != NULL || postfilter != NULL);

					if (parser_created) {
						if (pthread_join(parallel_parser, NULL) != 0) {
							perror("pthread_join 1133");
						}
						parser_created = false;
					}

					overall_offset += ahead;
					checkdisk(&readers);
				}
			} else {
				// Plain serial reading

				std::atomic<long long> layer_seq(overall_offset);
				json_pull *jp = fp->json_begin();
				struct serialization_state sst;

				sst.fname = reading.c_str();
				sst.line = 0;
				sst.layer_seq = &layer_seq;
				sst.progress_seq = &progress_seq;
				sst.readers = &readers;
				sst.segment = 0;
				sst.initial_x = &initial_x[0];
				sst.initial_y = &initial_y[0];
				sst.initialized = &initialized[0];
				sst.dist_sum = &dist_sum;
				sst.dist_count = &dist_count;
				sst.want_dist = guess_maxzoom;
				sst.maxzoom = maxzoom;
				sst.filters = prefilter != NULL || postfilter != NULL;
				sst.uses_gamma = uses_gamma;
				sst.layermap = &layermaps[0];
				sst.exclude = exclude;
				sst.include = include;
				sst.exclude_all = exclude_all;
				sst.filter = filter;
				sst.basezoom = basezoom;
				sst.attribute_types = attribute_types;

				parse_json(&sst, jp, layer, sources[layer].layer);
				json_end(jp);
				overall_offset = layer_seq;
				checkdisk(&readers);
			}

			if (fp->fclose() != 0) {
				perror("fclose input");
				exit(EXIT_FAILURE);
			}
		}
	}

	int files_open_after_reading = open("/dev/null", O_RDONLY | O_CLOEXEC);
	if (files_open_after_reading < 0) {
		perror("open /dev/null");
		exit(EXIT_FAILURE);
	}
	if (close(files_open_after_reading) != 0) {
		perror("close");
		exit(EXIT_FAILURE);
	}

	if (files_open_after_reading > files_open_before_reading) {
		fprintf(stderr, "Internal error: Files left open after reading input. (%d vs %d)\n",
			files_open_before_reading, files_open_after_reading);
		ret = EXIT_FAILURE;
	}

	if (!quiet) {
		fprintf(stderr, "                              \r");
		//     (stderr, "Read 10000.00 million features\r", *progress_seq / 1000000.0);
	}

	for (size_t i = 0; i < CPUS; i++) {
		if (fclose(readers[i].metafile) != 0) {
			perror("fclose meta");
			exit(EXIT_FAILURE);
		}
		if (fclose(readers[i].geomfile) != 0) {
			perror("fclose geom");
			exit(EXIT_FAILURE);
		}
		if (fclose(readers[i].indexfile) != 0) {
			perror("fclose index");
			exit(EXIT_FAILURE);
		}
		memfile_close(readers[i].treefile);

		if (fstat(readers[i].geomfd, &readers[i].geomst) != 0) {
			perror("stat geom\n");
			exit(EXIT_FAILURE);
		}
		if (fstat(readers[i].metafd, &readers[i].metast) != 0) {
			perror("stat meta\n");
			exit(EXIT_FAILURE);
		}
	}

	// Create a combined string pool and a combined metadata file
	// but keep track of the offsets into it since we still need
	// segment+offset to find the data.

	// 2 * CPUS: One per input thread, one per tiling thread
	long long pool_off[2 * CPUS];
	long long meta_off[2 * CPUS];
	for (size_t i = 0; i < 2 * CPUS; i++) {
		pool_off[i] = meta_off[i] = 0;
	}

	char poolname[strlen(tmpdir) + strlen("/pool.XXXXXXXX") + 1];
	sprintf(poolname, "%s%s", tmpdir, "/pool.XXXXXXXX");

	int poolfd = mkstemp_cloexec(poolname);
	if (poolfd < 0) {
		perror(poolname);
		exit(EXIT_FAILURE);
	}

	FILE *poolfile = fopen_oflag(poolname, "wb", O_WRONLY | O_CLOEXEC);
	if (poolfile == NULL) {
		perror(poolname);
		exit(EXIT_FAILURE);
	}

	unlink(poolname);

	char metaname[strlen(tmpdir) + strlen("/meta.XXXXXXXX") + 1];
	sprintf(metaname, "%s%s", tmpdir, "/meta.XXXXXXXX");

	int metafd = mkstemp_cloexec(metaname);
	if (metafd < 0) {
		perror(metaname);
		exit(EXIT_FAILURE);
	}

	FILE *metafile = fopen_oflag(metaname, "wb", O_WRONLY | O_CLOEXEC);
	if (metafile == NULL) {
		perror(metaname);
		exit(EXIT_FAILURE);
	}

	unlink(metaname);

	std::atomic<long long> metapos(0);
	std::atomic<long long> poolpos(0);

	for (size_t i = 0; i < CPUS; i++) {
		if (readers[i].metapos > 0) {
			void *map = mmap(NULL, readers[i].metapos, PROT_READ, MAP_PRIVATE, readers[i].metafd, 0);
			if (map == MAP_FAILED) {
				perror("mmap unmerged meta");
				exit(EXIT_FAILURE);
			}
			madvise(map, readers[i].metapos, MADV_SEQUENTIAL);
			madvise(map, readers[i].metapos, MADV_WILLNEED);
			if (fwrite(map, readers[i].metapos, 1, metafile) != 1) {
				perror("Reunify meta");
				exit(EXIT_FAILURE);
			}
			madvise(map, readers[i].metapos, MADV_DONTNEED);
			if (munmap(map, readers[i].metapos) != 0) {
				perror("unmap unmerged meta");
			}
		}

		meta_off[i] = metapos;
		metapos += readers[i].metapos;
		if (close(readers[i].metafd) != 0) {
			perror("close unmerged meta");
		}

		if (readers[i].poolfile->off > 0) {
			if (fwrite(readers[i].poolfile->map, readers[i].poolfile->off, 1, poolfile) != 1) {
				perror("Reunify string pool");
				exit(EXIT_FAILURE);
			}
		}

		pool_off[i] = poolpos;
		poolpos += readers[i].poolfile->off;
		memfile_close(readers[i].poolfile);
	}

	if (fclose(poolfile) != 0) {
		perror("fclose pool");
		exit(EXIT_FAILURE);
	}
	if (fclose(metafile) != 0) {
		perror("fclose meta");
		exit(EXIT_FAILURE);
	}

	char *meta = (char *) mmap(NULL, metapos, PROT_READ, MAP_PRIVATE, metafd, 0);
	if (meta == MAP_FAILED) {
		perror("mmap meta");
		exit(EXIT_FAILURE);
	}
	madvise(meta, metapos, MADV_RANDOM);

	char *stringpool = NULL;
	if (poolpos > 0) {  // Will be 0 if -X was specified
		stringpool = (char *) mmap(NULL, poolpos, PROT_READ, MAP_PRIVATE, poolfd, 0);
		if (stringpool == MAP_FAILED) {
			perror("mmap string pool");
			exit(EXIT_FAILURE);
		}
		madvise(stringpool, poolpos, MADV_RANDOM);
	}

	char indexname[strlen(tmpdir) + strlen("/index.XXXXXXXX") + 1];
	sprintf(indexname, "%s%s", tmpdir, "/index.XXXXXXXX");

	int indexfd = mkstemp_cloexec(indexname);
	if (indexfd < 0) {
		perror(indexname);
		exit(EXIT_FAILURE);
	}
	FILE *indexfile = fopen_oflag(indexname, "wb", O_WRONLY | O_CLOEXEC);
	if (indexfile == NULL) {
		perror(indexname);
		exit(EXIT_FAILURE);
	}

	unlink(indexname);

	char geomname[strlen(tmpdir) + strlen("/geom.XXXXXXXX") + 1];
	sprintf(geomname, "%s%s", tmpdir, "/geom.XXXXXXXX");

	int geomfd = mkstemp_cloexec(geomname);
	if (geomfd < 0) {
		perror(geomname);
		exit(EXIT_FAILURE);
	}
	FILE *geomfile = fopen_oflag(geomname, "wb", O_WRONLY | O_CLOEXEC);
	if (geomfile == NULL) {
		perror(geomname);
		exit(EXIT_FAILURE);
	}
	unlink(geomname);

	unsigned iz = 0, ix = 0, iy = 0;
	choose_first_zoom(file_bbox, readers, &iz, &ix, &iy, minzoom, buffer);

	if (justx >= 0) {
		iz = minzoom;
		ix = justx;
		iy = justy;
	}

	std::atomic<long long> geompos(0);

	/* initial tile is 0/0/0 */
	serialize_int(geomfile, iz, &geompos, fname);
	serialize_uint(geomfile, ix, &geompos, fname);
	serialize_uint(geomfile, iy, &geompos, fname);

	radix(readers, CPUS, geomfile, indexfile, tmpdir, &geompos, maxzoom, basezoom, droprate, gamma);

	/* end of tile */
	serialize_byte(geomfile, -2, &geompos, fname);

	if (fclose(geomfile) != 0) {
		perror("fclose geom");
		exit(EXIT_FAILURE);
	}
	if (fclose(indexfile) != 0) {
		perror("fclose index");
		exit(EXIT_FAILURE);
	}

	struct stat indexst;
	if (fstat(indexfd, &indexst) < 0) {
		perror("stat index");
		exit(EXIT_FAILURE);
	}
	std::atomic<long long> indexpos(indexst.st_size);
	progress_seq = indexpos / sizeof(struct index);

	last_progress = 0;
	if (!quiet) {
		long long s = progress_seq;
		long long geompos_print = geompos;
		long long metapos_print = metapos;
		long long poolpos_print = poolpos;
		fprintf(stderr, "%lld features, %lld bytes of geometry, %lld bytes of separate metadata, %lld bytes of string pool\n", s, geompos_print, metapos_print, poolpos_print);
	}

	if (indexpos == 0) {
		fprintf(stderr, "Did not read any valid geometries\n");
		if (outdb != NULL) {
			mbtiles_close(outdb, pgm);
		}
		exit(EXIT_FAILURE);
	}

	struct index *map = (struct index *) mmap(NULL, indexpos, PROT_READ, MAP_PRIVATE, indexfd, 0);
	if (map == MAP_FAILED) {
		perror("mmap index for basezoom");
		exit(EXIT_FAILURE);
	}
	madvise(map, indexpos, MADV_SEQUENTIAL);
	madvise(map, indexpos, MADV_WILLNEED);
	long long indices = indexpos / sizeof(struct index);
	bool fix_dropping = false;

	if (guess_maxzoom) {
		double sum = 0;
		size_t count = 0;

		long long progress = -1;
		long long ip;
		for (ip = 1; ip < indices; ip++) {
			if (map[ip].ix != map[ip - 1].ix) {
				count++;
				sum += log(map[ip].ix - map[ip - 1].ix);
			}

			long long nprogress = 100 * ip / indices;
			if (nprogress != progress) {
				progress = nprogress;
				if (!quiet && !quiet_progress && progress_time()) {
					fprintf(stderr, "Maxzoom: %lld%% \r", progress);
				}
			}
		}

		if (count == 0 && dist_count == 0) {
			fprintf(stderr, "Can't guess maxzoom (-zg) without at least two distinct feature locations\n");
			if (outdb != NULL) {
				mbtiles_close(outdb, pgm);
			}
			exit(EXIT_FAILURE);
		}

		if (count > 0) {
			// Geometric mean is appropriate because distances between features
			// are typically lognormally distributed
			double avg = exp(sum / count);

			// Convert approximately from tile units to feet
			double dist_ft = sqrt(avg) / 33;
			// Factor of 8 (3 zooms) beyond minimum required to distinguish features
			double want = dist_ft / 8;

			maxzoom = ceil(log(360 / (.00000274 * want)) / log(2) - full_detail);
			if (maxzoom < 0) {
				maxzoom = 0;
			}
			if (maxzoom > MAX_ZOOM) {
				maxzoom = MAX_ZOOM;
			}

			if (!quiet) {
				fprintf(stderr, "Choosing a maxzoom of -z%d for features about %d feet (%d meters) apart\n", maxzoom, (int) ceil(dist_ft), (int) ceil(dist_ft / 3.28084));
			}
		}

		if (dist_count != 0) {
			double want2 = exp(dist_sum / dist_count) / 8;
			int mz = ceil(log(360 / (.00000274 * want2)) / log(2) - full_detail);

			if (mz < 0) {
				mz = 0;
			}
			if (mz > MAX_ZOOM) {
				mz = MAX_ZOOM;
			}

			if (mz > maxzoom || count <= 0) {
				if (!quiet) {
					fprintf(stderr, "Choosing a maxzoom of -z%d for resolution of about %d feet (%d meters) within features\n", mz, (int) exp(dist_sum / dist_count), (int) (exp(dist_sum / dist_count) / 3.28084));
				}
				maxzoom = mz;
			}
		}

		if (maxzoom < minzoom) {
			fprintf(stderr, "Can't use %d for maxzoom because minzoom is %d\n", maxzoom, minzoom);
			maxzoom = minzoom;
		}

		fix_dropping = true;

		if (basezoom == -1) {
			basezoom = maxzoom;
		}
	}

	if (basezoom < 0 || droprate < 0) {
		struct tile {
			unsigned x;
			unsigned y;
			long long count;
			long long fullcount;
			double gap;
			unsigned long long previndex;
		} tile[MAX_ZOOM + 1], max[MAX_ZOOM + 1];

		{
			int z;
			for (z = 0; z <= MAX_ZOOM; z++) {
				tile[z].x = tile[z].y = tile[z].count = tile[z].fullcount = tile[z].gap = tile[z].previndex = 0;
				max[z].x = max[z].y = max[z].count = max[z].fullcount = 0;
			}
		}

		long long progress = -1;

		long long ip;
		for (ip = 0; ip < indices; ip++) {
			unsigned xx, yy;
			decode(map[ip].ix, &xx, &yy);

			long long nprogress = 100 * ip / indices;
			if (nprogress != progress) {
				progress = nprogress;
				if (!quiet && !quiet_progress && progress_time()) {
					fprintf(stderr, "Base zoom/drop rate: %lld%% \r", progress);
				}
			}

			int z;
			for (z = 0; z <= MAX_ZOOM; z++) {
				unsigned xxx = 0, yyy = 0;
				if (z != 0) {
					xxx = xx >> (32 - z);
					yyy = yy >> (32 - z);
				}

				double scale = (double) (1LL << (64 - 2 * (z + 8)));

				if (tile[z].x != xxx || tile[z].y != yyy) {
					if (tile[z].count > max[z].count) {
						max[z] = tile[z];
					}

					tile[z].x = xxx;
					tile[z].y = yyy;
					tile[z].count = 0;
					tile[z].fullcount = 0;
					tile[z].gap = 0;
					tile[z].previndex = 0;
				}

				tile[z].fullcount++;

				if (manage_gap(map[ip].ix, &tile[z].previndex, scale, gamma, &tile[z].gap)) {
					continue;
				}

				tile[z].count++;
			}
		}

		int z;
		for (z = MAX_ZOOM; z >= 0; z--) {
			if (tile[z].count > max[z].count) {
				max[z] = tile[z];
			}
		}

		int max_features = 50000 / (basezoom_marker_width * basezoom_marker_width);

		int obasezoom = basezoom;
		if (basezoom < 0) {
			basezoom = MAX_ZOOM;

			for (z = MAX_ZOOM; z >= 0; z--) {
				if (max[z].count < max_features) {
					basezoom = z;
				}

				// printf("%d/%u/%u %lld\n", z, max[z].x, max[z].y, max[z].count);
			}

			fprintf(stderr, "Choosing a base zoom of -B%d to keep %lld features in tile %d/%u/%u.\n", basezoom, max[basezoom].count, basezoom, max[basezoom].x, max[basezoom].y);
		}

		if (obasezoom < 0 && basezoom > maxzoom) {
			fprintf(stderr, "Couldn't find a suitable base zoom. Working from the other direction.\n");
			if (gamma == 0) {
				fprintf(stderr, "You might want to try -g1 to limit near-duplicates.\n");
			}

			if (droprate < 0) {
				if (maxzoom == 0) {
					droprate = 2.5;
				} else {
					droprate = exp(log((long double) max[0].count / max[maxzoom].count) / (maxzoom));
					fprintf(stderr, "Choosing a drop rate of -r%f to get from %lld to %lld in %d zooms\n", droprate, max[maxzoom].count, max[0].count, maxzoom);
				}
			}

			basezoom = 0;
			for (z = 0; z <= maxzoom; z++) {
				double zoomdiff = log((long double) max[z].count / max_features) / log(droprate);
				if (zoomdiff + z > basezoom) {
					basezoom = ceil(zoomdiff + z);
				}
			}

			fprintf(stderr, "Choosing a base zoom of -B%d to keep %f features in tile %d/%u/%u.\n", basezoom, max[maxzoom].count * exp(log(droprate) * (maxzoom - basezoom)), maxzoom, max[maxzoom].x, max[maxzoom].y);
		} else if (droprate < 0) {
			droprate = 1;

			for (z = basezoom - 1; z >= 0; z--) {
				double interval = exp(log(droprate) * (basezoom - z));

				if (max[z].count / interval >= max_features) {
					interval = (long double) max[z].count / max_features;
					droprate = exp(log(interval) / (basezoom - z));
					interval = exp(log(droprate) * (basezoom - z));

					fprintf(stderr, "Choosing a drop rate of -r%f to keep %f features in tile %d/%u/%u.\n", droprate, max[z].count / interval, z, max[z].x, max[z].y);
				}
			}
		}

		if (gamma > 0) {
			int effective = 0;

			for (z = 0; z < maxzoom; z++) {
				if (max[z].count < max[z].fullcount) {
					effective = z + 1;
				}
			}

			if (effective == 0) {
				fprintf(stderr, "With gamma, effective base zoom is 0, so no effective drop rate\n");
			} else {
				double interval_0 = exp(log(droprate) * (basezoom - 0));
				double interval_eff = exp(log(droprate) * (basezoom - effective));
				if (effective > basezoom) {
					interval_eff = 1;
				}

				double scaled_0 = max[0].count / interval_0;
				double scaled_eff = max[effective].count / interval_eff;

				double rate_at_0 = scaled_0 / max[0].fullcount;
				double rate_at_eff = scaled_eff / max[effective].fullcount;

				double eff_drop = exp(log(rate_at_eff / rate_at_0) / (effective - 0));

				fprintf(stderr, "With gamma, effective base zoom of %d, effective drop rate of %f\n", effective, eff_drop);
			}
		}

		fix_dropping = true;
	}

	if (fix_dropping) {
		// Fix up the minzooms for features, now that we really know the base zoom
		// and drop rate.

		struct stat geomst;
		if (fstat(geomfd, &geomst) != 0) {
			perror("stat sorted geom\n");
			exit(EXIT_FAILURE);
		}
		char *geom = (char *) mmap(NULL, geomst.st_size, PROT_READ | PROT_WRITE, MAP_SHARED, geomfd, 0);
		if (geom == MAP_FAILED) {
			perror("mmap geom for fixup");
			exit(EXIT_FAILURE);
		}
		madvise(geom, indexpos, MADV_SEQUENTIAL);
		madvise(geom, indexpos, MADV_WILLNEED);

		struct drop_state ds[maxzoom + 1];
		prep_drop_states(ds, maxzoom, basezoom, droprate);

		for (long long ip = 0; ip < indices; ip++) {
			if (ip > 0 && map[ip].start != map[ip - 1].end) {
				fprintf(stderr, "Mismatched index at %lld: %lld vs %lld\n", ip, map[ip].start, map[ip].end);
			}
			int feature_minzoom = calc_feature_minzoom(&map[ip], ds, maxzoom, gamma);
			geom[map[ip].end - 1] = feature_minzoom;
		}

		munmap(geom, geomst.st_size);
	}

	madvise(map, indexpos, MADV_DONTNEED);
	munmap(map, indexpos);

	if (close(indexfd) != 0) {
		perror("close sorted index");
	}

	/* Traverse and split the geometries for each zoom level */

	struct stat geomst;
	if (fstat(geomfd, &geomst) != 0) {
		perror("stat sorted geom\n");
		exit(EXIT_FAILURE);
	}

	int fd[TEMP_FILES];
	off_t size[TEMP_FILES];

	fd[0] = geomfd;
	size[0] = geomst.st_size;

	for (size_t j = 1; j < TEMP_FILES; j++) {
		fd[j] = -1;
		size[j] = 0;
	}

	std::atomic<unsigned> midx(0);
	std::atomic<unsigned> midy(0);
	int written = traverse_zooms(fd, size, meta, stringpool, &midx, &midy, maxzoom, minzoom, outdb, outdir, buffer, fname, tmpdir, gamma, full_detail, low_detail, min_detail, meta_off, pool_off, initial_x, initial_y, simplification, layermaps, prefilter, postfilter, attribute_accum, filter);

	if (maxzoom != written) {
		if (written > minzoom) {
			fprintf(stderr, "\n\n\n*** NOTE TILES ONLY COMPLETE THROUGH ZOOM %d ***\n\n\n", written);
			maxzoom = written;
			ret = 100;
		} else {
			fprintf(stderr, "%s: No zoom levels were successfully written\n", *av);
			exit(EXIT_FAILURE);
		}
	}

	madvise(meta, metapos, MADV_DONTNEED);
	if (munmap(meta, metapos) != 0) {
		perror("munmap meta");
	}
	if (close(metafd) < 0) {
		perror("close meta");
	}

	if (poolpos > 0) {
		madvise((void *) stringpool, poolpos, MADV_DONTNEED);
		if (munmap(stringpool, poolpos) != 0) {
			perror("munmap stringpool");
		}
	}
	if (close(poolfd) < 0) {
		perror("close pool");
	}

	double minlat = 0, minlon = 0, maxlat = 0, maxlon = 0, midlat = 0, midlon = 0;

	tile2lonlat(midx, midy, maxzoom, &minlon, &maxlat);
	tile2lonlat(midx + 1, midy + 1, maxzoom, &maxlon, &minlat);

	midlat = (maxlat + minlat) / 2;
	midlon = (maxlon + minlon) / 2;

	tile2lonlat(file_bbox[0], file_bbox[1], 32, &minlon, &maxlat);
	tile2lonlat(file_bbox[2], file_bbox[3], 32, &maxlon, &minlat);

	if (midlat < minlat) {
		midlat = minlat;
	}
	if (midlat > maxlat) {
		midlat = maxlat;
	}
	if (midlon < minlon) {
		midlon = minlon;
	}
	if (midlon > maxlon) {
		midlon = maxlon;
	}

	std::map<std::string, layermap_entry> merged_lm = merge_layermaps(layermaps);

	for (auto ai = merged_lm.begin(); ai != merged_lm.end(); ++ai) {
		ai->second.minzoom = minzoom;
		ai->second.maxzoom = maxzoom;
	}

	mbtiles_write_metadata(outdb, outdir, fname, minzoom, maxzoom, minlat, minlon, maxlat, maxlon, midlat, midlon, forcetable, attribution, merged_lm, true, description, !prevent[P_TILE_STATS], attribute_descriptions);

	return ret;
}

static bool has_name(struct option *long_options, int *pl) {
	for (size_t lo = 0; long_options[lo].name != NULL; lo++) {
		if (long_options[lo].flag == pl) {
			return true;
		}
	}

	return false;
}

void set_attribute_type(std::map<std::string, int> &attribute_types, const char *arg) {
	const char *s = strchr(arg, ':');
	if (s == NULL) {
		fprintf(stderr, "-T%s option must be in the form -Tname:type\n", arg);
		exit(EXIT_FAILURE);
	}

	std::string name = std::string(arg, s - arg);
	std::string type = std::string(s + 1);
	int t = -1;

	if (type == "int") {
		t = mvt_int;
	} else if (type == "float") {
		t = mvt_float;
	} else if (type == "string") {
		t = mvt_string;
	} else if (type == "bool") {
		t = mvt_bool;
	} else {
		fprintf(stderr, "Attribute type (%s) must be int, float, string, or bool\n", type.c_str());
		exit(EXIT_FAILURE);
	}

	attribute_types.insert(std::pair<std::string, int>(name, t));
}

void set_attribute_accum(std::map<std::string, attribute_op> &attribute_accum, const char *arg) {
	const char *s = strchr(arg, ':');
	if (s == NULL) {
		fprintf(stderr, "-E%s option must be in the form -Ename:method\n", arg);
		exit(EXIT_FAILURE);
	}

	std::string name = std::string(arg, s - arg);
	std::string type = std::string(s + 1);
	attribute_op t;

	if (type == "sum") {
		t = op_sum;
	} else if (type == "product") {
		t = op_product;
	} else if (type == "mean") {
		t = op_mean;
	} else if (type == "max") {
		t = op_max;
	} else if (type == "min") {
		t = op_min;
	} else if (type == "concat") {
		t = op_concat;
	} else if (type == "comma") {
		t = op_comma;
	} else {
		fprintf(stderr, "Attribute method (%s) must be sum, product, mean, max, min, concat, or comma\n", type.c_str());
		exit(EXIT_FAILURE);
	}

	attribute_accum.insert(std::pair<std::string, attribute_op>(name, t));
}

<<<<<<< HEAD
struct flag {
	std::string option;
	bool has_arg;
	std::string arg;
};

void read_flags(std::vector<flag> &flags, const char *fname, bool direct) {
	json_pull *jp;
	json_object *obj;
	FILE *fp = NULL;

	if (direct) {
		jp = json_begin_string(fname);
	} else {
		fp = fopen(fname, "r");
		if (fp == NULL) {
			perror(fname);
			exit(EXIT_FAILURE);
		}

		jp = json_begin_file(fp);
	}

	obj = json_read_tree(jp);
	if (obj == NULL) {
		fprintf(stderr, "%s: %s\n", fname, jp->error);
		exit(EXIT_FAILURE);
	}
	json_disconnect(obj);
	json_end(jp);

	if (fp != NULL) {
		fclose(fp);
	}

	if (obj->type != JSON_HASH) {
		fprintf(stderr, "%s: %s: contents are not a JSON object\n", *av, fname);
		exit(EXIT_FAILURE);
	}

	for (size_t i = 0; i < obj->length; i++) {
		if (obj->keys[i]->type != JSON_STRING) {
			fprintf(stderr, "%s: %s: %s: option is not a string\n", *av, fname, json_stringify(obj->keys[i]));
			exit(EXIT_FAILURE);
		}

		if (obj->values[i]->type != JSON_STRING && obj->values[i]->type != JSON_NUMBER && obj->values[i]->type != JSON_NULL && obj->values[i]->type != JSON_TRUE) {
			fprintf(stderr, "%s: %s: %s: option argument is not a string, number, or null\n", *av, fname, json_stringify(obj->values[i]));
			exit(EXIT_FAILURE);
		}

		flag f;
		f.option = obj->keys[i]->string;

		if (obj->values[i]->type == JSON_STRING || obj->values[i]->type == JSON_NUMBER) {
			f.has_arg = true;
			f.arg = obj->values[i]->string;
		} else {
			f.has_arg = false;
		}

		flags.push_back(f);
	}

	json_free(obj);
=======
void parse_json_source(const char *arg, struct source &src) {
	json_pull *jp = json_begin_string(arg);
	json_object *o = json_read_tree(jp);

	if (o == NULL) {
		fprintf(stderr, "%s: -L%s: %s\n", *av, arg, jp->error);
		exit(EXIT_FAILURE);
	}

	if (o->type != JSON_HASH) {
		fprintf(stderr, "%s: -L%s: not a JSON object\n", *av, arg);
		exit(EXIT_FAILURE);
	}

	json_object *fname = json_hash_get(o, "file");
	if (fname == NULL || fname->type != JSON_STRING) {
		fprintf(stderr, "%s: -L%s: requires \"file\": filename\n", *av, arg);
		exit(EXIT_FAILURE);
	}

	src.file = std::string(fname->string);

	json_object *layer = json_hash_get(o, "layer");
	if (layer != NULL && layer->type == JSON_STRING) {
		src.layer = std::string(layer->string);
	}

	json_object *description = json_hash_get(o, "description");
	if (description != NULL && description->type == JSON_STRING) {
		src.description = std::string(description->string);
	}

	json_free(o);
	json_end(jp);
>>>>>>> 38bca4a1
}

int main(int argc, char **argv) {
#ifdef MTRACE
	mtrace();
#endif

	av = argv;
	init_cpus();

	extern int optind;
	extern char *optarg;
	int i;

	char *name = NULL;
	char *description = NULL;
	char *layername = NULL;
	char *out_mbtiles = NULL;
	char *out_dir = NULL;
	sqlite3 *outdb = NULL;
	int maxzoom = 14;
	int minzoom = 0;
	int basezoom = -1;
	double basezoom_marker_width = 1;
	int force = 0;
	int forcetable = 0;
	double droprate = 2.5;
	double gamma = 0;
	int buffer = 5;
	const char *tmpdir = "/tmp";
	const char *attribution = NULL;
	std::vector<source> sources;
	const char *prefilter = NULL;
	const char *postfilter = NULL;
	bool guess_maxzoom = false;

	std::set<std::string> exclude, include;
	std::map<std::string, int> attribute_types;
	std::map<std::string, attribute_op> attribute_accum;
	std::map<std::string, std::string> attribute_descriptions;
	int exclude_all = 0;
	int read_parallel = 0;
	int files_open_at_start;
	json_object *filter = NULL;

	for (i = 0; i < 256; i++) {
		prevent[i] = 0;
		additional[i] = 0;
	}

	std::vector<flag> flags;
	std::vector<const char *> to_free;

	static struct option long_options_orig[] = {
		{"Output tileset", 0, 0, 0},
		{"output", required_argument, 0, 'o'},
		{"output-to-directory", required_argument, 0, 'e'},
		{"force", no_argument, 0, 'f'},
		{"allow-existing", no_argument, 0, 'F'},

		{"Tileset description and attribution", 0, 0, 0},
		{"name", required_argument, 0, 'n'},
		{"attribution", required_argument, 0, 'A'},
		{"description", required_argument, 0, 'N'},

		{"Input files and layer names", 0, 0, 0},
		{"layer", required_argument, 0, 'l'},
		{"named-layer", required_argument, 0, 'L'},
		{"input-file", required_argument, 0, 'I'},

		{"Parallel processing of input", 0, 0, 0},
		{"read-parallel", no_argument, 0, 'P'},

		{"Projection of input", 0, 0, 0},
		{"projection", required_argument, 0, 's'},

		{"Zoom levels", 0, 0, 0},
		{"maximum-zoom", required_argument, 0, 'z'},
		{"minimum-zoom", required_argument, 0, 'Z'},
		{"extend-zooms-if-still-dropping", no_argument, &additional[A_EXTEND_ZOOMS], 1},
		{"one-tile", required_argument, 0, 'R'},

		{"Tile resolution", 0, 0, 0},
		{"full-detail", required_argument, 0, 'd'},
		{"low-detail", required_argument, 0, 'D'},
		{"minimum-detail", required_argument, 0, 'm'},

		{"Filtering feature attributes", 0, 0, 0},
		{"exclude", required_argument, 0, 'x'},
		{"include", required_argument, 0, 'y'},
		{"exclude-all", no_argument, 0, 'X'},

		{"Modifying feature attributes", 0, 0, 0},
		{"attribute-type", required_argument, 0, 'T'},
		{"attribute-description", required_argument, 0, 'Y'},
		{"accumulate-attribute", required_argument, 0, 'E'},

		{"Filtering features by attributes", 0, 0, 0},
		{"feature-filter-file", required_argument, 0, 'J'},
		{"feature-filter", required_argument, 0, 'j'},

		{"Dropping a fixed fraction of features by zoom level", 0, 0, 0},
		{"drop-rate", required_argument, 0, 'r'},
		{"base-zoom", required_argument, 0, 'B'},
		{"drop-lines", no_argument, &additional[A_LINE_DROP], 1},
		{"drop-polygons", no_argument, &additional[A_POLYGON_DROP], 1},
		{"cluster-distance", required_argument, 0, 'K'},

		{"Dropping or merging a fraction of features to keep under tile size limits", 0, 0, 0},
		{"drop-densest-as-needed", no_argument, &additional[A_DROP_DENSEST_AS_NEEDED], 1},
		{"drop-fraction-as-needed", no_argument, &additional[A_DROP_FRACTION_AS_NEEDED], 1},
		{"drop-smallest-as-needed", no_argument, &additional[A_DROP_SMALLEST_AS_NEEDED], 1},
		{"coalesce-densest-as-needed", no_argument, &additional[A_COALESCE_DENSEST_AS_NEEDED], 1},
		{"coalesce-fraction-as-needed", no_argument, &additional[A_COALESCE_FRACTION_AS_NEEDED], 1},
		{"coalesce-smallest-as-needed", no_argument, &additional[A_COALESCE_SMALLEST_AS_NEEDED], 1},
		{"force-feature-limit", no_argument, &prevent[P_DYNAMIC_DROP], 1},
		{"cluster-densest-as-needed", no_argument, &additional[A_CLUSTER_DENSEST_AS_NEEDED], 1},

		{"Dropping tightly overlapping features", 0, 0, 0},
		{"gamma", required_argument, 0, 'g'},
		{"increase-gamma-as-needed", no_argument, &additional[A_INCREASE_GAMMA_AS_NEEDED], 1},

		{"Line and polygon simplification", 0, 0, 0},
		{"simplification", required_argument, 0, 'S'},
		{"no-line-simplification", no_argument, &prevent[P_SIMPLIFY], 1},
		{"simplify-only-low-zooms", no_argument, &prevent[P_SIMPLIFY_LOW], 1},
		{"no-tiny-polygon-reduction", no_argument, &prevent[P_TINY_POLYGON_REDUCTION], 1},

		{"Attempts to improve shared polygon boundaries", 0, 0, 0},
		{"detect-shared-borders", no_argument, &additional[A_DETECT_SHARED_BORDERS], 1},
		{"grid-low-zooms", no_argument, &additional[A_GRID_LOW_ZOOMS], 1},

		{"Controlling clipping to tile boundaries", 0, 0, 0},
		{"buffer", required_argument, 0, 'b'},
		{"no-clipping", no_argument, &prevent[P_CLIPPING], 1},
		{"no-duplication", no_argument, &prevent[P_DUPLICATION], 1},

		{"Reordering features within each tile", 0, 0, 0},
		{"preserve-input-order", no_argument, &prevent[P_INPUT_ORDER], 1},
		{"reorder", no_argument, &additional[A_REORDER], 1},
		{"coalesce", no_argument, &additional[A_COALESCE], 1},
		{"reverse", no_argument, &additional[A_REVERSE], 1},

		{"Adding calculated attributes", 0, 0, 0},
		{"calculate-feature-density", no_argument, &additional[A_CALCULATE_FEATURE_DENSITY], 1},

		{"Trying to correct bad source geometry", 0, 0, 0},
		{"detect-longitude-wraparound", no_argument, &additional[A_DETECT_WRAPAROUND], 1},

		{"Filtering tile contents", 0, 0, 0},
		{"prefilter", required_argument, 0, 'C'},
		{"postfilter", required_argument, 0, 'c'},

		{"Setting or disabling tile size limits", 0, 0, 0},
		{"maximum-tile-bytes", required_argument, 0, 'M'},
		{"maximum-tile-features", required_argument, 0, 'O'},
		{"no-feature-limit", no_argument, &prevent[P_FEATURE_LIMIT], 1},
		{"no-tile-size-limit", no_argument, &prevent[P_KILOBYTE_LIMIT], 1},
		{"no-tile-compression", no_argument, &prevent[P_TILE_COMPRESSION], 1},
		{"no-tile-stats", no_argument, &prevent[P_TILE_STATS], 1},

		{"Temporary storage", 0, 0, 0},
		{"temporary-directory", required_argument, 0, 't'},

		{"Progress indicator", 0, 0, 0},
		{"quiet", no_argument, 0, 'q'},
		{"no-progress-indicator", no_argument, 0, 'Q'},
		{"progress-interval", required_argument, 0, 'U'},
		{"version", no_argument, 0, 'v'},

		{"Meta-options", 0, 0, 0},
		{"options", required_argument, 0, 'h'},
		{"options-from-file", required_argument, 0, 'H'},

		{"", 0, 0, 0},
		{"prevent", required_argument, 0, 'p'},
		{"additional", required_argument, 0, 'a'},
		{"check-polygons", no_argument, &additional[A_DEBUG_POLYGON], 1},
		{"no-polygon-splitting", no_argument, &prevent[P_POLYGON_SPLIT], 1},
		{"prefer-radix-sort", no_argument, &additional[A_PREFER_RADIX_SORT], 1},

		{0, 0, 0, 0},
	};

	static struct option long_options[sizeof(long_options_orig) / sizeof(long_options_orig[0])];
	static char getopt_str[sizeof(long_options_orig) / sizeof(long_options_orig[0]) * 2 + 1];

	{
		size_t out = 0;
		size_t cout = 0;
		for (size_t lo = 0; long_options_orig[lo].name != NULL; lo++) {
			if (long_options_orig[lo].val != 0) {
				long_options[out++] = long_options_orig[lo];

				if (long_options_orig[lo].val > ' ') {
					getopt_str[cout++] = long_options_orig[lo].val;

					if (long_options_orig[lo].has_arg == required_argument) {
						getopt_str[cout++] = ':';
					}
				}
			}
		}
		long_options[out] = {0, 0, 0, 0};
		getopt_str[cout] = '\0';

		for (size_t lo = 0; long_options[lo].name != NULL; lo++) {
			if (long_options[lo].flag != NULL) {
				if (*long_options[lo].flag != 0) {
					fprintf(stderr, "Internal error: reused %s\n", long_options[lo].name);
					exit(EXIT_FAILURE);
				}
				*long_options[lo].flag = 1;
			}
		}

		for (size_t lo = 0; long_options[lo].name != NULL; lo++) {
			if (long_options[lo].flag != NULL) {
				*long_options[lo].flag = 0;
			}
		}
	}

	while (true) {
		if (flags.size() > 0) {
			flag f = flags[0];
			flags.erase(flags.begin());

			struct option *found = NULL;
			for (size_t j = 0; long_options[j].name != NULL; j++) {
				if (f.option == long_options[j].name) {
					found = &long_options[j];
					break;
				}

				if (f.option.size() == 1 && long_options[j].val == f.option[0]) {
					found = &long_options[j];
					break;
				}
			}

			if (found == NULL) {
				i = '?';
				fprintf(stderr, "%s: %s: No such option\n", *av, f.option.c_str());
			} else {
				if (found->flag != NULL) {
					i = 0;
					*(found->flag) = found->val;
				} else {
					i = found->val;

					if (found->has_arg == required_argument && !f.has_arg) {
						fprintf(stderr, "%s: %s requires an argument but one was not specified\n", *av, found->name);
						exit(EXIT_FAILURE);
					}

					if (found->has_arg == no_argument && f.has_arg) {
						fprintf(stderr, "%s: %s does not require an argument but one was specified\n", *av, found->name);
						exit(EXIT_FAILURE);
					}

					optarg = strdup(f.arg.c_str());
					to_free.push_back(optarg);
				}
			}
		} else {
			i = getopt_long(argc, argv, getopt_str, long_options, NULL);
			if (i == -1) {
				break;
			}
		}

		switch (i) {
		case 0:
			break;

		case 'h':
			read_flags(flags, optarg, true);
			break;

		case 'H':
			read_flags(flags, optarg, false);
			break;

		case 'I': {
			struct source src;
			src.layer = "";
			src.file = optarg;
			sources.push_back(src);
			break;
		}

		case 'n':
			name = optarg;
			break;

		case 'N':
			description = optarg;
			break;

		case 'l':
			layername = optarg;
			break;

		case 'A':
			attribution = optarg;
			break;

		case 'L': {
			struct source src;
			if (optarg[0] == '{') {
				parse_json_source(optarg, src);
			} else {
				char *cp = strchr(optarg, ':');
				if (cp == NULL || cp == optarg) {
					fprintf(stderr, "%s: -L requires layername:file\n", argv[0]);
					exit(EXIT_FAILURE);
				}
				src.layer = std::string(optarg).substr(0, cp - optarg);
				src.file = std::string(cp + 1);
			}
			sources.push_back(src);
			break;
		}

		case 'z':
			if (strcmp(optarg, "g") == 0) {
				maxzoom = MAX_ZOOM;
				guess_maxzoom = true;
			} else {
				maxzoom = atoi_require(optarg, "Maxzoom");
			}
			break;

		case 'Z':
			minzoom = atoi_require(optarg, "Minzoom");
			break;

		case 'R': {
			unsigned z, x, y;
			if (sscanf(optarg, "%u/%u/%u", &z, &x, &y) == 3) {
				minzoom = z;
				maxzoom = z;
				justx = x;
				justy = y;
			} else {
				fprintf(stderr, "--one-tile argument must be z/x/y\n");
				exit(EXIT_FAILURE);
			}
			break;
		}

		case 'B':
			if (strcmp(optarg, "g") == 0) {
				basezoom = -2;
			} else if (optarg[0] == 'g' || optarg[0] == 'f') {
				basezoom = -2;
				if (optarg[0] == 'g') {
					basezoom_marker_width = atof_require(optarg + 1, "Marker width");
				} else {
					basezoom_marker_width = sqrt(50000 / atof_require(optarg + 1, "Marker width"));
				}
				if (basezoom_marker_width == 0 || atof_require(optarg + 1, "Marker width") == 0) {
					fprintf(stderr, "%s: Must specify value >0 with -B%c\n", argv[0], optarg[0]);
					exit(EXIT_FAILURE);
				}
			} else {
				basezoom = atoi_require(optarg, "Basezoom");
				if (basezoom == 0 && strcmp(optarg, "0") != 0) {
					fprintf(stderr, "%s: Couldn't understand -B%s\n", argv[0], optarg);
					exit(EXIT_FAILURE);
				}
			}
			break;

		case 'K':
			cluster_distance = atoi_require(optarg, "Cluster distance");
			if (cluster_distance > 255) {
				fprintf(stderr, "%s: --cluster-distance %d is too big; limit is 255\n", argv[0], cluster_distance);
				exit(EXIT_FAILURE);
			}
			break;

		case 'd':
			full_detail = atoi_require(optarg, "Full detail");
			break;

		case 'D':
			low_detail = atoi_require(optarg, "Low detail");
			break;

		case 'm':
			min_detail = atoi_require(optarg, "Min detail");
			break;

		case 'o':
			if (out_mbtiles != NULL) {
				fprintf(stderr, "%s: Can't specify both %s and %s as output\n", argv[0], out_mbtiles, optarg);
				exit(EXIT_FAILURE);
			}
			if (out_dir != NULL) {
				fprintf(stderr, "%s: Can't specify both %s and %s as output\n", argv[0], out_dir, optarg);
				exit(EXIT_FAILURE);
			}
			out_mbtiles = optarg;
			break;

		case 'e':
			if (out_mbtiles != NULL) {
				fprintf(stderr, "%s: Can't specify both %s and %s as output\n", argv[0], out_mbtiles, optarg);
				exit(EXIT_FAILURE);
			}
			if (out_dir != NULL) {
				fprintf(stderr, "%s: Can't specify both %s and %s as output\n", argv[0], out_dir, optarg);
				exit(EXIT_FAILURE);
			}
			out_dir = optarg;
			break;

		case 'x':
			exclude.insert(std::string(optarg));
			break;

		case 'y':
			exclude_all = 1;
			include.insert(std::string(optarg));
			break;

		case 'X':
			exclude_all = 1;
			break;

		case 'Y': {
			char *cp = strchr(optarg, ':');
			if (cp == NULL || cp == optarg) {
				fprintf(stderr, "%s: -Y requires attribute:description\n", argv[0]);
				exit(EXIT_FAILURE);
			}
			std::string attrib = std::string(optarg).substr(0, cp - optarg);
			std::string desc = std::string(cp + 1);
			attribute_descriptions.insert(std::pair<std::string, std::string>(attrib, desc));
		} break;

		case 'J':
			filter = read_filter(optarg);
			break;

		case 'j':
			filter = parse_filter(optarg);
			break;

		case 'r':
			if (strcmp(optarg, "g") == 0) {
				droprate = -2;
			} else if (optarg[0] == 'g' || optarg[0] == 'f') {
				droprate = -2;
				if (optarg[0] == 'g') {
					basezoom_marker_width = atof_require(optarg + 1, "Marker width");
				} else {
					basezoom_marker_width = sqrt(50000 / atof_require(optarg + 1, "Marker width"));
				}
				if (basezoom_marker_width == 0 || atof_require(optarg + 1, "Marker width") == 0) {
					fprintf(stderr, "%s: Must specify value >0 with -r%c\n", argv[0], optarg[0]);
					exit(EXIT_FAILURE);
				}
			} else {
				droprate = atof_require(optarg, "Drop rate");
			}
			break;

		case 'b':
			buffer = atoi_require(optarg, "Buffer");
			break;

		case 'f':
			force = 1;
			break;

		case 'F':
			forcetable = 1;
			break;

		case 't':
			tmpdir = optarg;
			if (tmpdir[0] != '/') {
				fprintf(stderr, "Warning: temp directory %s doesn't begin with /\n", tmpdir);
			}
			break;

		case 'g':
			gamma = atof_require(optarg, "Gamma");
			break;

		case 'q':
			quiet = 1;
			break;

		case 'Q':
			quiet_progress = 1;
			break;

		case 'U':
			progress_interval = atof_require(optarg, "Progress interval");
			break;

		case 'p': {
			char *cp;
			for (cp = optarg; *cp != '\0'; cp++) {
				if (has_name(long_options, &prevent[*cp & 0xFF])) {
					prevent[*cp & 0xFF] = 1;
				} else {
					fprintf(stderr, "%s: Unknown option -p%c\n", argv[0], *cp);
					exit(EXIT_FAILURE);
				}
			}
			break;
		}

		case 'a': {
			char *cp;
			for (cp = optarg; *cp != '\0'; cp++) {
				if (has_name(long_options, &additional[*cp & 0xFF])) {
					additional[*cp & 0xFF] = 1;
				} else {
					fprintf(stderr, "%s: Unknown option -a%c\n", argv[0], *cp);
					exit(EXIT_FAILURE);
				}
			}
			break;
		}

		case 'v':
			fprintf(stderr, VERSION);
			exit(EXIT_FAILURE);

		case 'P':
			read_parallel = 1;
			break;

		case 's':
			set_projection_or_exit(optarg);
			break;

		case 'S':
			simplification = atof_require(optarg, "Simplification");
			if (simplification <= 0) {
				fprintf(stderr, "%s: --simplification must be > 0\n", argv[0]);
				exit(EXIT_FAILURE);
			}
			break;

		case 'M':
			max_tile_size = atoll_require(optarg, "Max tile size");
			break;

		case 'O':
			max_tile_features = atoll_require(optarg, "Max tile features");
			break;

		case 'c':
			postfilter = optarg;
			break;

		case 'C':
			prefilter = optarg;
			break;

		case 'T':
			set_attribute_type(attribute_types, optarg);
			break;

		case 'E':
			set_attribute_accum(attribute_accum, optarg);
			break;

		default: {
			int width = 7 + strlen(argv[0]);
			fprintf(stderr, "Unknown option -%c\n", i);
			fprintf(stderr, "Usage: %s [options] [file.json ...]", argv[0]);
			for (size_t lo = 0; long_options_orig[lo].name != NULL && strlen(long_options_orig[lo].name) > 0; lo++) {
				if (long_options_orig[lo].val == 0) {
					fprintf(stderr, "\n  %s\n        ", long_options_orig[lo].name);
					width = 8;
					continue;
				}
				if (width + strlen(long_options_orig[lo].name) + 9 >= 80) {
					fprintf(stderr, "\n        ");
					width = 8;
				}
				width += strlen(long_options_orig[lo].name) + 9;
				if (strcmp(long_options_orig[lo].name, "output") == 0) {
					fprintf(stderr, " --%s=output.mbtiles", long_options_orig[lo].name);
					width += 9;
				} else if (long_options_orig[lo].has_arg) {
					fprintf(stderr, " [--%s=...]", long_options_orig[lo].name);
				} else {
					fprintf(stderr, " [--%s]", long_options_orig[lo].name);
				}
			}
			if (width + 16 >= 80) {
				fprintf(stderr, "\n        ");
				width = 8;
			}
			fprintf(stderr, "\n");
			exit(EXIT_FAILURE);
		}
		}
	}

	signal(SIGPIPE, SIG_IGN);

	files_open_at_start = open("/dev/null", O_RDONLY | O_CLOEXEC);
	if (files_open_at_start < 0) {
		perror("open /dev/null");
		exit(EXIT_FAILURE);
	}
	if (close(files_open_at_start) != 0) {
		perror("close");
		exit(EXIT_FAILURE);
	}

	if (full_detail <= 0) {
		full_detail = 12;
	}

	if (full_detail < min_detail || low_detail < min_detail) {
		fprintf(stderr, "%s: Full detail and low detail must be at least minimum detail\n", argv[0]);
		exit(EXIT_FAILURE);
	}

	// Need two checks: one for geometry representation, the other for
	// index traversal when guessing base zoom and drop rate
	if (!guess_maxzoom) {
		if (maxzoom > 32 - full_detail) {
			maxzoom = 32 - full_detail;
			fprintf(stderr, "Highest supported zoom with detail %d is %d\n", full_detail, maxzoom);
		}
	}
	if (maxzoom > MAX_ZOOM) {
		maxzoom = MAX_ZOOM;
		fprintf(stderr, "Highest supported zoom is %d\n", maxzoom);
	}

	if (minzoom > maxzoom) {
		fprintf(stderr, "minimum zoom -Z cannot be greater than maxzoom -z\n");
		exit(EXIT_FAILURE);
	}

	if (basezoom == -1) {
		if (!guess_maxzoom) {
			basezoom = maxzoom;
		}
	}

	geometry_scale = 32 - (full_detail + maxzoom);
	if (geometry_scale < 0) {
		geometry_scale = 0;
		if (!guess_maxzoom) {
			fprintf(stderr, "Full detail + maxzoom > 32, so you are asking for more detail than is available.\n");
		}
	}

	if ((basezoom < 0 || droprate < 0) && (gamma < 0)) {
		// Can't use randomized (as opposed to evenly distributed) dot dropping
		// if rate and base aren't known during feature reading.
		gamma = 0;
		fprintf(stderr, "Forcing -g0 since -B or -r is not known\n");
	}

	if (out_mbtiles == NULL && out_dir == NULL) {
		fprintf(stderr, "%s: must specify -o out.mbtiles or -e directory\n", argv[0]);
		exit(EXIT_FAILURE);
	}

	if (out_mbtiles != NULL && out_dir != NULL) {
		fprintf(stderr, "%s: Options -o and -e cannot be used together\n", argv[0]);
		exit(EXIT_FAILURE);
	}

	if (out_mbtiles != NULL) {
		if (force) {
			unlink(out_mbtiles);
		}

		outdb = mbtiles_open(out_mbtiles, argv, forcetable);
	}
	if (out_dir != NULL) {
		check_dir(out_dir, force, forcetable);
	}

	int ret = EXIT_SUCCESS;

	for (i = optind; i < argc; i++) {
		struct source src;
		src.layer = "";
		src.file = std::string(argv[i]);
		sources.push_back(src);
	}

	if (sources.size() == 0) {
		struct source src;
		src.layer = "";
		src.file = "";  // standard input
		sources.push_back(src);
	}

	if (layername != NULL) {
		for (size_t a = 0; a < sources.size(); a++) {
			sources[a].layer = layername;
		}
	}

	long long file_bbox[4] = {UINT_MAX, UINT_MAX, 0, 0};

	ret = read_input(sources, name ? name : out_mbtiles ? out_mbtiles : out_dir, maxzoom, minzoom, basezoom, basezoom_marker_width, outdb, out_dir, &exclude, &include, exclude_all, filter, droprate, buffer, tmpdir, gamma, read_parallel, forcetable, attribution, gamma != 0, file_bbox, prefilter, postfilter, description, guess_maxzoom, &attribute_types, argv[0], &attribute_accum, attribute_descriptions);

	if (outdb != NULL) {
		mbtiles_close(outdb, argv[0]);
	}

#ifdef MTRACE
	muntrace();
#endif

	i = open("/dev/null", O_RDONLY | O_CLOEXEC);
	// i < files_open_at_start is not an error, because reading from a pipe closes stdin
	if (i > files_open_at_start) {
		fprintf(stderr, "Internal error: did not close all files: %d\n", i);
		exit(EXIT_FAILURE);
	}

	if (filter != NULL) {
		json_free(filter);
	}

	for (size_t a = 0; a < to_free.size(); a++) {
		free((void *) to_free[a]);
	}

	return ret;
}

int mkstemp_cloexec(char *name) {
	int fd = mkstemp(name);
	if (fd >= 0) {
		if (fcntl(fd, F_SETFD, FD_CLOEXEC) < 0) {
			perror("cloexec for temporary file");
			exit(EXIT_FAILURE);
		}
	}
	return fd;
}

FILE *fopen_oflag(const char *name, const char *mode, int oflag) {
	int fd = open(name, oflag);
	if (fd < 0) {
		return NULL;
	}
	return fdopen(fd, mode);
}

bool progress_time() {
	if (progress_interval == 0.0) {
		return true;
	}

	struct timeval tv;
	double now;
	if (gettimeofday(&tv, NULL) != 0) {
		fprintf(stderr, "%s: Can't get the time of day: %s\n", *av, strerror(errno));
		now = 0;
	} else {
		now = tv.tv_sec + tv.tv_usec / 1000000.0;
	}

	if (now - last_progress >= progress_interval) {
		last_progress = now;
		return true;
	} else {
		return false;
	}
}<|MERGE_RESOLUTION|>--- conflicted
+++ resolved
@@ -2374,7 +2374,6 @@
 	attribute_accum.insert(std::pair<std::string, attribute_op>(name, t));
 }
 
-<<<<<<< HEAD
 struct flag {
 	std::string option;
 	bool has_arg;
@@ -2440,7 +2439,8 @@
 	}
 
 	json_free(obj);
-=======
+}
+
 void parse_json_source(const char *arg, struct source &src) {
 	json_pull *jp = json_begin_string(arg);
 	json_object *o = json_read_tree(jp);
@@ -2475,7 +2475,6 @@
 
 	json_free(o);
 	json_end(jp);
->>>>>>> 38bca4a1
 }
 
 int main(int argc, char **argv) {
