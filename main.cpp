#ifdef MTRACE
#include <mcheck.h>
#endif

#ifdef __APPLE__
#define _DARWIN_UNLIMITED_STREAMS
#endif

#include <stdio.h>
#include <stdlib.h>
#include <math.h>
#include <string.h>
#include <unistd.h>
#include <sys/stat.h>
#include <sys/types.h>
#include <sys/mman.h>
#include <string.h>
#include <fcntl.h>
#include <ctype.h>
#include <errno.h>
#include <limits.h>
#include <sqlite3.h>
#include <stdarg.h>
#include <sys/resource.h>
#include <pthread.h>
#include <getopt.h>
#include <signal.h>
#include <sys/time.h>
#include <zlib.h>
#include <algorithm>
#include <vector>
#include <string>
#include <set>
#include <map>
#include <cmath>

#ifdef __APPLE__
#include <sys/types.h>
#include <sys/sysctl.h>
#include <sys/param.h>
#include <sys/mount.h>
#else
#include <sys/statfs.h>
#endif

#include "jsonpull/jsonpull.h"
#include "mbtiles.hpp"
#include "tile.hpp"
#include "pool.hpp"
#include "projection.hpp"
#include "version.hpp"
#include "memfile.hpp"
#include "main.hpp"
#include "geojson.hpp"
#include "geobuf.hpp"
#include "geocsv.hpp"
#include "geometry.hpp"
#include "serial.hpp"
#include "options.hpp"
#include "mvt.hpp"
#include "dirtiles.hpp"
#include "evaluator.hpp"
#include "text.hpp"

static int low_detail = 12;
static int full_detail = -1;
static int min_detail = 7;

int quiet = 0;
int quiet_progress = 0;
double progress_interval = 0;
std::atomic<double> last_progress(0);
int geometry_scale = 0;
double simplification = 1;
size_t max_tile_size = 500000;
size_t max_tile_features = 200000;
int cluster_distance = 0;
long justx = -1, justy = -1;

int prevent[256];
int additional[256];

struct source {
	std::string layer = "";
	std::string file = "";
	std::string description = "";
	std::string format = "";
};

size_t CPUS;
size_t TEMP_FILES;
long long MAX_FILES;
static long long diskfree;
char **av;

void checkdisk(std::vector<struct reader> *r) {
	long long used = 0;
	for (size_t i = 0; i < r->size(); i++) {
		// Meta, pool, and tree are used once.
		// Geometry and index will be duplicated during sorting and tiling.
		used += (*r)[i].metapos + 2 * (*r)[i].geompos + 2 * (*r)[i].indexpos + (*r)[i].poolfile->len + (*r)[i].treefile->len;
	}

	static int warned = 0;
	if (used > diskfree * .9 && !warned) {
		fprintf(stderr, "You will probably run out of disk space.\n%lld bytes used or committed, of %lld originally available\n", used, diskfree);
		warned = 1;
	}
};

int atoi_require(const char *s, const char *what) {
	char *err = NULL;
	if (*s == '\0') {
		fprintf(stderr, "%s: %s must be a number (got %s)\n", *av, what, s);
		exit(EXIT_FAILURE);
	}
	int ret = strtol(s, &err, 10);
	if (*err != '\0') {
		fprintf(stderr, "%s: %s must be a number (got %s)\n", *av, what, s);
		exit(EXIT_FAILURE);
	}
	return ret;
}

double atof_require(const char *s, const char *what) {
	char *err = NULL;
	if (*s == '\0') {
		fprintf(stderr, "%s: %s must be a number (got %s)\n", *av, what, s);
		exit(EXIT_FAILURE);
	}
	double ret = strtod(s, &err);
	if (*err != '\0') {
		fprintf(stderr, "%s: %s must be a number (got %s)\n", *av, what, s);
		exit(EXIT_FAILURE);
	}
	return ret;
}

long long atoll_require(const char *s, const char *what) {
	char *err = NULL;
	if (*s == '\0') {
		fprintf(stderr, "%s: %s must be a number (got %s)\n", *av, what, s);
		exit(EXIT_FAILURE);
	}
	long long ret = strtoll(s, &err, 10);
	if (*err != '\0') {
		fprintf(stderr, "%s: %s must be a number (got %s)\n", *av, what, s);
		exit(EXIT_FAILURE);
	}
	return ret;
}

void init_cpus() {
	const char *TIPPECANOE_MAX_THREADS = getenv("TIPPECANOE_MAX_THREADS");

	if (TIPPECANOE_MAX_THREADS != NULL) {
		CPUS = atoi_require(TIPPECANOE_MAX_THREADS, "TIPPECANOE_MAX_THREADS");
	} else {
		CPUS = sysconf(_SC_NPROCESSORS_ONLN);
	}

	if (CPUS < 1) {
		CPUS = 1;
	}

	// Guard against short struct index.segment
	if (CPUS > 32767) {
		CPUS = 32767;
	}

	// Round down to a power of 2
	CPUS = 1 << (int) (log(CPUS) / log(2));

	struct rlimit rl;
	if (getrlimit(RLIMIT_NOFILE, &rl) != 0) {
		perror("getrlimit");
		exit(EXIT_FAILURE);
	} else {
		MAX_FILES = rl.rlim_cur;
	}

	// Don't really want too many temporary files, because the file system
	// will start to bog down eventually
	if (MAX_FILES > 2000) {
		MAX_FILES = 2000;
	}

	// MacOS can run out of system file descriptors
	// even if we stay under the rlimit, so try to
	// find out the real limit.
	long long fds[MAX_FILES];
	long long i;
	for (i = 0; i < MAX_FILES; i++) {
		fds[i] = open("/dev/null", O_RDONLY | O_CLOEXEC);
		if (fds[i] < 0) {
			break;
		}
	}
	long long j;
	for (j = 0; j < i; j++) {
		if (close(fds[j]) < 0) {
			perror("close");
			exit(EXIT_FAILURE);
		}
	}

	// Scale down because we really don't want to run the system out of files
	MAX_FILES = i * 3 / 4;
	if (MAX_FILES < 32) {
		fprintf(stderr, "Can't open a useful number of files: %lld\n", MAX_FILES);
		exit(EXIT_FAILURE);
	}

	TEMP_FILES = (MAX_FILES - 10) / 2;
	if (TEMP_FILES > CPUS * 4) {
		TEMP_FILES = CPUS * 4;
	}
}

int indexcmp(const void *v1, const void *v2) {
	const struct index *i1 = (const struct index *) v1;
	const struct index *i2 = (const struct index *) v2;

	if (i1->ix < i2->ix) {
		return -1;
	} else if (i1->ix > i2->ix) {
		return 1;
	}

	if (i1->seq < i2->seq) {
		return -1;
	} else if (i1->seq > i2->seq) {
		return 1;
	}

	return 0;
}

struct mergelist {
	long long start;
	long long end;

	struct mergelist *next;
};

static void insert(struct mergelist *m, struct mergelist **head, unsigned char *map) {
	while (*head != NULL && indexcmp(map + m->start, map + (*head)->start) > 0) {
		head = &((*head)->next);
	}

	m->next = *head;
	*head = m;
}

struct drop_state {
	double gap;
	unsigned long long previndex;
	double interval;
	double scale;
	double seq;
	long long included;
	unsigned x;
	unsigned y;
};

int calc_feature_minzoom(struct index *ix, struct drop_state *ds, int maxzoom, double gamma) {
	int feature_minzoom = 0;
	unsigned xx, yy;
	decode(ix->ix, &xx, &yy);

	if (gamma >= 0 && (ix->t == VT_POINT ||
			   (additional[A_LINE_DROP] && ix->t == VT_LINE) ||
			   (additional[A_POLYGON_DROP] && ix->t == VT_POLYGON))) {
		for (ssize_t i = maxzoom; i >= 0; i--) {
			ds[i].seq++;
		}
		for (ssize_t i = maxzoom; i >= 0; i--) {
			if (ds[i].seq >= 0) {
				ds[i].seq -= ds[i].interval;
				ds[i].included++;
			} else {
				feature_minzoom = i + 1;
				break;
			}
		}

		// XXX manage_gap
	}

	return feature_minzoom;
}

static void merge(struct mergelist *merges, size_t nmerges, unsigned char *map, FILE *indexfile, int bytes, char *geom_map, FILE *geom_out, std::atomic<long long> *geompos, long long *progress, long long *progress_max, long long *progress_reported, int maxzoom, double gamma, struct drop_state *ds) {
	struct mergelist *head = NULL;

	for (size_t i = 0; i < nmerges; i++) {
		if (merges[i].start < merges[i].end) {
			insert(&(merges[i]), &head, map);
		}
	}

	last_progress = 0;

	while (head != NULL) {
		struct index ix = *((struct index *) (map + head->start));
		long long pos = *geompos;
		fwrite_check(geom_map + ix.start, 1, ix.end - ix.start, geom_out, "merge geometry");
		*geompos += ix.end - ix.start;
		int feature_minzoom = calc_feature_minzoom(&ix, ds, maxzoom, gamma);
		serialize_byte(geom_out, feature_minzoom, geompos, "merge geometry");

		// Count this as an 75%-accomplishment, since we already 25%-counted it
		*progress += (ix.end - ix.start) * 3 / 4;
		if (!quiet && !quiet_progress && progress_time() && 100 * *progress / *progress_max != *progress_reported) {
			fprintf(stderr, "Reordering geometry: %lld%% \r", 100 * *progress / *progress_max);
			*progress_reported = 100 * *progress / *progress_max;
		}

		ix.start = pos;
		ix.end = *geompos;
		fwrite_check(&ix, bytes, 1, indexfile, "merge temporary");
		head->start += bytes;

		struct mergelist *m = head;
		head = m->next;
		m->next = NULL;

		if (m->start < m->end) {
			insert(m, &head, map);
		}
	}
}

struct sort_arg {
	int task;
	int cpus;
	long long indexpos;
	struct mergelist *merges;
	int indexfd;
	size_t nmerges;
	long long unit;
	int bytes;

	sort_arg(int task1, int cpus1, long long indexpos1, struct mergelist *merges1, int indexfd1, size_t nmerges1, long long unit1, int bytes1)
	    : task(task1), cpus(cpus1), indexpos(indexpos1), merges(merges1), indexfd(indexfd1), nmerges(nmerges1), unit(unit1), bytes(bytes1) {
	}
};

void *run_sort(void *v) {
	struct sort_arg *a = (struct sort_arg *) v;

	long long start;
	for (start = a->task * a->unit; start < a->indexpos; start += a->unit * a->cpus) {
		long long end = start + a->unit;
		if (end > a->indexpos) {
			end = a->indexpos;
		}

		a->merges[start / a->unit].start = start;
		a->merges[start / a->unit].end = end;
		a->merges[start / a->unit].next = NULL;

		// MAP_PRIVATE to avoid disk writes if it fits in memory
		void *map = mmap(NULL, end - start, PROT_READ | PROT_WRITE, MAP_PRIVATE, a->indexfd, start);
		if (map == MAP_FAILED) {
			perror("mmap in run_sort");
			exit(EXIT_FAILURE);
		}
		madvise(map, end - start, MADV_RANDOM);
		madvise(map, end - start, MADV_WILLNEED);

		qsort(map, (end - start) / a->bytes, a->bytes, indexcmp);

		// Sorting and then copying avoids disk access to
		// write out intermediate stages of the sort.

		void *map2 = mmap(NULL, end - start, PROT_READ | PROT_WRITE, MAP_SHARED, a->indexfd, start);
		if (map2 == MAP_FAILED) {
			perror("mmap (write)");
			exit(EXIT_FAILURE);
		}
		madvise(map2, end - start, MADV_SEQUENTIAL);

		memcpy(map2, map, end - start);

		// No madvise, since caller will want the sorted data
		munmap(map, end - start);
		munmap(map2, end - start);
	}

	return NULL;
}

void do_read_parallel(char *map, long long len, long long initial_offset, const char *reading, std::vector<struct reader> *readers, std::atomic<long long> *progress_seq, std::set<std::string> *exclude, std::set<std::string> *include, int exclude_all, json_object *filter, int basezoom, int source, std::vector<std::map<std::string, layermap_entry> > *layermaps, int *initialized, unsigned *initial_x, unsigned *initial_y, int maxzoom, std::string layername, bool uses_gamma, std::map<std::string, int> const *attribute_types, int separator, double *dist_sum, size_t *dist_count, bool want_dist, bool filters) {
	long long segs[CPUS + 1];
	segs[0] = 0;
	segs[CPUS] = len;

	for (size_t i = 1; i < CPUS; i++) {
		segs[i] = len * i / CPUS;

		while (segs[i] < len && map[segs[i]] != separator) {
			segs[i]++;
		}
	}

	double dist_sums[CPUS];
	size_t dist_counts[CPUS];

	std::atomic<long long> layer_seq[CPUS];
	for (size_t i = 0; i < CPUS; i++) {
		// To preserve feature ordering, unique id for each segment
		// begins with that segment's offset into the input
		layer_seq[i] = segs[i] + initial_offset;
		dist_sums[i] = dist_counts[i] = 0;
	}

	std::vector<parse_json_args> pja;

	std::vector<serialization_state> sst;
	sst.resize(CPUS);

	pthread_t pthreads[CPUS];
	std::vector<std::set<type_and_string> > file_subkeys;

	for (size_t i = 0; i < CPUS; i++) {
		file_subkeys.push_back(std::set<type_and_string>());
	}

	for (size_t i = 0; i < CPUS; i++) {
		sst[i].fname = reading;
		sst[i].line = 0;
		sst[i].layer_seq = &layer_seq[i];
		sst[i].progress_seq = progress_seq;
		sst[i].readers = readers;
		sst[i].segment = i;
		sst[i].initialized = &initialized[i];
		sst[i].initial_x = &initial_x[i];
		sst[i].initial_y = &initial_y[i];
		sst[i].dist_sum = &(dist_sums[i]);
		sst[i].dist_count = &(dist_counts[i]);
		sst[i].want_dist = want_dist;
		sst[i].maxzoom = maxzoom;
		sst[i].uses_gamma = uses_gamma;
		sst[i].filters = filters;
		sst[i].layermap = &(*layermaps)[i];
		sst[i].exclude = exclude;
		sst[i].filter = filter;
		sst[i].include = include;
		sst[i].exclude_all = exclude_all;
		sst[i].basezoom = basezoom;
		sst[i].attribute_types = attribute_types;

		pja.push_back(parse_json_args(
			json_begin_map(map + segs[i], segs[i + 1] - segs[i]),
			source,
			&layername,
			&sst[i]));
	}

	for (size_t i = 0; i < CPUS; i++) {
		if (pthread_create(&pthreads[i], NULL, run_parse_json, &pja[i]) != 0) {
			perror("pthread_create");
			exit(EXIT_FAILURE);
		}
	}

	for (size_t i = 0; i < CPUS; i++) {
		void *retval;

		if (pthread_join(pthreads[i], &retval) != 0) {
			perror("pthread_join 370");
		}

		*dist_sum += dist_sums[i];
		*dist_count += dist_counts[i];

		json_end_map(pja[i].jp);
	}
}

static ssize_t read_stream(json_pull *j, char *buffer, size_t n);

struct STREAM {
	FILE *fp = NULL;
	gzFile gz = NULL;

	int fclose() {
		int ret;

		if (gz != NULL) {
			ret = gzclose(gz);
		} else {
			ret = ::fclose(fp);
		}

		delete this;
		return ret;
	}

	int peekc() {
		if (gz != NULL) {
			int c = gzgetc(gz);
			if (c != EOF) {
				gzungetc(c, gz);
			}
			return c;
		} else {
			int c = getc(fp);
			if (c != EOF) {
				ungetc(c, fp);
			}
			return c;
		}
	}

	size_t read(char *out, size_t count) {
		if (gz != NULL) {
			int ret = gzread(gz, out, count);
			if (ret < 0) {
				fprintf(stderr, "%s: Error reading compressed data\n", *av);
				exit(EXIT_FAILURE);
			}
			return ret;
		} else {
			return ::fread(out, 1, count, fp);
		}
	}

	json_pull *json_begin() {
		return ::json_begin(read_stream, this);
	}
};

static ssize_t read_stream(json_pull *j, char *buffer, size_t n) {
	return ((STREAM *) j->source)->read(buffer, n);
}

STREAM *streamfdopen(int fd, const char *mode, std::string const &fname) {
	STREAM *s = new STREAM;
	s->fp = NULL;
	s->gz = NULL;

	if (fname.size() > 3 && fname.substr(fname.size() - 3) == std::string(".gz")) {
		s->gz = gzdopen(fd, mode);
		if (s->gz == NULL) {
			fprintf(stderr, "%s: %s: Decompression error\n", *av, fname.c_str());
			exit(EXIT_FAILURE);
		}
	} else {
		s->fp = fdopen(fd, mode);
		if (s->fp == NULL) {
			perror(fname.c_str());
			exit(EXIT_FAILURE);
		}
	}

	return s;
}

STREAM *streamfpopen(FILE *fp) {
	STREAM *s = new STREAM;
	s->fp = fp;
	s->gz = NULL;

	return s;
}

struct read_parallel_arg {
	int fd = 0;
	STREAM *fp = NULL;
	long long offset = 0;
	long long len = 0;
	std::atomic<int> *is_parsing = NULL;
	int separator = 0;

	const char *reading = NULL;
	std::vector<struct reader> *readers = NULL;
	std::atomic<long long> *progress_seq = NULL;
	std::set<std::string> *exclude = NULL;
	std::set<std::string> *include = NULL;
	int exclude_all = 0;
	json_object *filter = NULL;
	int maxzoom = 0;
	int basezoom = 0;
	int source = 0;
	std::vector<std::map<std::string, layermap_entry> > *layermaps = NULL;
	int *initialized = NULL;
	unsigned *initial_x = NULL;
	unsigned *initial_y = NULL;
	std::string layername = "";
	bool uses_gamma = false;
	std::map<std::string, int> const *attribute_types = NULL;
	double *dist_sum = NULL;
	size_t *dist_count = NULL;
	bool want_dist = false;
	bool filters = false;
};

void *run_read_parallel(void *v) {
	struct read_parallel_arg *rpa = (struct read_parallel_arg *) v;

	struct stat st;
	if (fstat(rpa->fd, &st) != 0) {
		perror("stat read temp");
	}
	if (rpa->len != st.st_size) {
		fprintf(stderr, "wrong number of bytes in temporary: %lld vs %lld\n", rpa->len, (long long) st.st_size);
	}
	rpa->len = st.st_size;

	char *map = (char *) mmap(NULL, rpa->len, PROT_READ, MAP_PRIVATE, rpa->fd, 0);
	if (map == NULL || map == MAP_FAILED) {
		perror("map intermediate input");
		exit(EXIT_FAILURE);
	}
	madvise(map, rpa->len, MADV_RANDOM);  // sequential, but from several pointers at once

	do_read_parallel(map, rpa->len, rpa->offset, rpa->reading, rpa->readers, rpa->progress_seq, rpa->exclude, rpa->include, rpa->exclude_all, rpa->filter, rpa->basezoom, rpa->source, rpa->layermaps, rpa->initialized, rpa->initial_x, rpa->initial_y, rpa->maxzoom, rpa->layername, rpa->uses_gamma, rpa->attribute_types, rpa->separator, rpa->dist_sum, rpa->dist_count, rpa->want_dist, rpa->filters);

	madvise(map, rpa->len, MADV_DONTNEED);
	if (munmap(map, rpa->len) != 0) {
		perror("munmap source file");
	}
	if (rpa->fp->fclose() != 0) {
		perror("close source file");
		exit(EXIT_FAILURE);
	}

	*(rpa->is_parsing) = 0;
	delete rpa;

	return NULL;
}

void start_parsing(int fd, STREAM *fp, long long offset, long long len, std::atomic<int> *is_parsing, pthread_t *parallel_parser, bool &parser_created, const char *reading, std::vector<struct reader> *readers, std::atomic<long long> *progress_seq, std::set<std::string> *exclude, std::set<std::string> *include, int exclude_all, json_object *filter, int basezoom, int source, std::vector<std::map<std::string, layermap_entry> > &layermaps, int *initialized, unsigned *initial_x, unsigned *initial_y, int maxzoom, std::string layername, bool uses_gamma, std::map<std::string, int> const *attribute_types, int separator, double *dist_sum, size_t *dist_count, bool want_dist, bool filters) {
	// This has to kick off an intermediate thread to start the parser threads,
	// so the main thread can get back to reading the next input stage while
	// the intermediate thread waits for the completion of the parser threads.

	*is_parsing = 1;

	struct read_parallel_arg *rpa = new struct read_parallel_arg;
	if (rpa == NULL) {
		perror("Out of memory");
		exit(EXIT_FAILURE);
	}

	rpa->fd = fd;
	rpa->fp = fp;
	rpa->offset = offset;
	rpa->len = len;
	rpa->is_parsing = is_parsing;
	rpa->separator = separator;

	rpa->reading = reading;
	rpa->readers = readers;
	rpa->progress_seq = progress_seq;
	rpa->exclude = exclude;
	rpa->include = include;
	rpa->exclude_all = exclude_all;
	rpa->filter = filter;
	rpa->basezoom = basezoom;
	rpa->source = source;
	rpa->layermaps = &layermaps;
	rpa->initialized = initialized;
	rpa->initial_x = initial_x;
	rpa->initial_y = initial_y;
	rpa->maxzoom = maxzoom;
	rpa->layername = layername;
	rpa->uses_gamma = uses_gamma;
	rpa->attribute_types = attribute_types;
	rpa->dist_sum = dist_sum;
	rpa->dist_count = dist_count;
	rpa->want_dist = want_dist;
	rpa->filters = filters;

	if (pthread_create(parallel_parser, NULL, run_read_parallel, rpa) != 0) {
		perror("pthread_create");
		exit(EXIT_FAILURE);
	}
	parser_created = true;
}

void radix1(int *geomfds_in, int *indexfds_in, int inputs, int prefix, int splits, long long mem, const char *tmpdir, long long *availfiles, FILE *geomfile, FILE *indexfile, std::atomic<long long> *geompos_out, long long *progress, long long *progress_max, long long *progress_reported, int maxzoom, int basezoom, double droprate, double gamma, struct drop_state *ds) {
	// Arranged as bits to facilitate subdividing again if a subdivided file is still huge
	int splitbits = log(splits) / log(2);
	splits = 1 << splitbits;

	FILE *geomfiles[splits];
	FILE *indexfiles[splits];
	int geomfds[splits];
	int indexfds[splits];
	std::atomic<long long> sub_geompos[splits];

	int i;
	for (i = 0; i < splits; i++) {
		sub_geompos[i] = 0;

		char geomname[strlen(tmpdir) + strlen("/geom.XXXXXXXX") + 1];
		sprintf(geomname, "%s%s", tmpdir, "/geom.XXXXXXXX");
		char indexname[strlen(tmpdir) + strlen("/index.XXXXXXXX") + 1];
		sprintf(indexname, "%s%s", tmpdir, "/index.XXXXXXXX");

		geomfds[i] = mkstemp_cloexec(geomname);
		if (geomfds[i] < 0) {
			perror(geomname);
			exit(EXIT_FAILURE);
		}
		indexfds[i] = mkstemp_cloexec(indexname);
		if (indexfds[i] < 0) {
			perror(indexname);
			exit(EXIT_FAILURE);
		}

		geomfiles[i] = fopen_oflag(geomname, "wb", O_WRONLY | O_CLOEXEC);
		if (geomfiles[i] == NULL) {
			perror(geomname);
			exit(EXIT_FAILURE);
		}
		indexfiles[i] = fopen_oflag(indexname, "wb", O_WRONLY | O_CLOEXEC);
		if (indexfiles[i] == NULL) {
			perror(indexname);
			exit(EXIT_FAILURE);
		}

		*availfiles -= 4;

		unlink(geomname);
		unlink(indexname);
	}

	for (i = 0; i < inputs; i++) {
		struct stat geomst, indexst;
		if (fstat(geomfds_in[i], &geomst) < 0) {
			perror("stat geom");
			exit(EXIT_FAILURE);
		}
		if (fstat(indexfds_in[i], &indexst) < 0) {
			perror("stat index");
			exit(EXIT_FAILURE);
		}

		if (indexst.st_size != 0) {
			struct index *indexmap = (struct index *) mmap(NULL, indexst.st_size, PROT_READ, MAP_PRIVATE, indexfds_in[i], 0);
			if (indexmap == MAP_FAILED) {
				fprintf(stderr, "fd %lld, len %lld\n", (long long) indexfds_in[i], (long long) indexst.st_size);
				perror("map index");
				exit(EXIT_FAILURE);
			}
			madvise(indexmap, indexst.st_size, MADV_SEQUENTIAL);
			madvise(indexmap, indexst.st_size, MADV_WILLNEED);
			char *geommap = (char *) mmap(NULL, geomst.st_size, PROT_READ, MAP_PRIVATE, geomfds_in[i], 0);
			if (geommap == MAP_FAILED) {
				perror("map geom");
				exit(EXIT_FAILURE);
			}
			madvise(geommap, geomst.st_size, MADV_SEQUENTIAL);
			madvise(geommap, geomst.st_size, MADV_WILLNEED);

			for (size_t a = 0; a < indexst.st_size / sizeof(struct index); a++) {
				struct index ix = indexmap[a];
				unsigned long long which = (ix.ix << prefix) >> (64 - splitbits);
				long long pos = sub_geompos[which];

				fwrite_check(geommap + ix.start, ix.end - ix.start, 1, geomfiles[which], "geom");
				sub_geompos[which] += ix.end - ix.start;

				// Count this as a 25%-accomplishment, since we will copy again
				*progress += (ix.end - ix.start) / 4;
				if (!quiet && !quiet_progress && progress_time() && 100 * *progress / *progress_max != *progress_reported) {
					fprintf(stderr, "Reordering geometry: %lld%% \r", 100 * *progress / *progress_max);
					*progress_reported = 100 * *progress / *progress_max;
				}

				ix.start = pos;
				ix.end = sub_geompos[which];

				fwrite_check(&ix, sizeof(struct index), 1, indexfiles[which], "index");
			}

			madvise(indexmap, indexst.st_size, MADV_DONTNEED);
			if (munmap(indexmap, indexst.st_size) < 0) {
				perror("unmap index");
				exit(EXIT_FAILURE);
			}
			madvise(geommap, geomst.st_size, MADV_DONTNEED);
			if (munmap(geommap, geomst.st_size) < 0) {
				perror("unmap geom");
				exit(EXIT_FAILURE);
			}
		}

		if (close(geomfds_in[i]) < 0) {
			perror("close geom");
			exit(EXIT_FAILURE);
		}
		if (close(indexfds_in[i]) < 0) {
			perror("close index");
			exit(EXIT_FAILURE);
		}

		*availfiles += 2;
	}

	for (i = 0; i < splits; i++) {
		if (fclose(geomfiles[i]) != 0) {
			perror("fclose geom");
			exit(EXIT_FAILURE);
		}
		if (fclose(indexfiles[i]) != 0) {
			perror("fclose index");
			exit(EXIT_FAILURE);
		}

		*availfiles += 2;
	}

	for (i = 0; i < splits; i++) {
		int already_closed = 0;

		struct stat geomst, indexst;
		if (fstat(geomfds[i], &geomst) < 0) {
			perror("stat geom");
			exit(EXIT_FAILURE);
		}
		if (fstat(indexfds[i], &indexst) < 0) {
			perror("stat index");
			exit(EXIT_FAILURE);
		}

		if (indexst.st_size > 0) {
			if (indexst.st_size + geomst.st_size < mem) {
				std::atomic<long long> indexpos(indexst.st_size);
				int bytes = sizeof(struct index);

				int page = sysconf(_SC_PAGESIZE);
				// Don't try to sort more than 2GB at once,
				// which used to crash Macs and may still
				long long max_unit = 2LL * 1024 * 1024 * 1024;
				long long unit = ((indexpos / CPUS + bytes - 1) / bytes) * bytes;
				if (unit > max_unit) {
					unit = max_unit;
				}
				unit = ((unit + page - 1) / page) * page;
				if (unit < page) {
					unit = page;
				}

				size_t nmerges = (indexpos + unit - 1) / unit;
				struct mergelist merges[nmerges];

				for (size_t a = 0; a < nmerges; a++) {
					merges[a].start = merges[a].end = 0;
				}

				pthread_t pthreads[CPUS];
				std::vector<sort_arg> args;

				for (size_t a = 0; a < CPUS; a++) {
					args.push_back(sort_arg(
						a,
						CPUS,
						indexpos,
						merges,
						indexfds[i],
						nmerges,
						unit,
						bytes));
				}

				for (size_t a = 0; a < CPUS; a++) {
					if (pthread_create(&pthreads[a], NULL, run_sort, &args[a]) != 0) {
						perror("pthread_create");
						exit(EXIT_FAILURE);
					}
				}

				for (size_t a = 0; a < CPUS; a++) {
					void *retval;

					if (pthread_join(pthreads[a], &retval) != 0) {
						perror("pthread_join 679");
					}
				}

				struct indexmap *indexmap = (struct indexmap *) mmap(NULL, indexst.st_size, PROT_READ, MAP_PRIVATE, indexfds[i], 0);
				if (indexmap == MAP_FAILED) {
					fprintf(stderr, "fd %lld, len %lld\n", (long long) indexfds[i], (long long) indexst.st_size);
					perror("map index");
					exit(EXIT_FAILURE);
				}
				madvise(indexmap, indexst.st_size, MADV_RANDOM);  // sequential, but from several pointers at once
				madvise(indexmap, indexst.st_size, MADV_WILLNEED);
				char *geommap = (char *) mmap(NULL, geomst.st_size, PROT_READ, MAP_PRIVATE, geomfds[i], 0);
				if (geommap == MAP_FAILED) {
					perror("map geom");
					exit(EXIT_FAILURE);
				}
				madvise(geommap, geomst.st_size, MADV_RANDOM);
				madvise(geommap, geomst.st_size, MADV_WILLNEED);

				merge(merges, nmerges, (unsigned char *) indexmap, indexfile, bytes, geommap, geomfile, geompos_out, progress, progress_max, progress_reported, maxzoom, gamma, ds);

				madvise(indexmap, indexst.st_size, MADV_DONTNEED);
				if (munmap(indexmap, indexst.st_size) < 0) {
					perror("unmap index");
					exit(EXIT_FAILURE);
				}
				madvise(geommap, geomst.st_size, MADV_DONTNEED);
				if (munmap(geommap, geomst.st_size) < 0) {
					perror("unmap geom");
					exit(EXIT_FAILURE);
				}
			} else if (indexst.st_size == sizeof(struct index) || prefix + splitbits >= 64) {
				struct index *indexmap = (struct index *) mmap(NULL, indexst.st_size, PROT_READ, MAP_PRIVATE, indexfds[i], 0);
				if (indexmap == MAP_FAILED) {
					fprintf(stderr, "fd %lld, len %lld\n", (long long) indexfds[i], (long long) indexst.st_size);
					perror("map index");
					exit(EXIT_FAILURE);
				}
				madvise(indexmap, indexst.st_size, MADV_SEQUENTIAL);
				madvise(indexmap, indexst.st_size, MADV_WILLNEED);
				char *geommap = (char *) mmap(NULL, geomst.st_size, PROT_READ, MAP_PRIVATE, geomfds[i], 0);
				if (geommap == MAP_FAILED) {
					perror("map geom");
					exit(EXIT_FAILURE);
				}
				madvise(geommap, geomst.st_size, MADV_RANDOM);
				madvise(geommap, geomst.st_size, MADV_WILLNEED);

				for (size_t a = 0; a < indexst.st_size / sizeof(struct index); a++) {
					struct index ix = indexmap[a];
					long long pos = *geompos_out;

					fwrite_check(geommap + ix.start, ix.end - ix.start, 1, geomfile, "geom");
					*geompos_out += ix.end - ix.start;
					int feature_minzoom = calc_feature_minzoom(&ix, ds, maxzoom, gamma);
					serialize_byte(geomfile, feature_minzoom, geompos_out, "merge geometry");

					// Count this as an 75%-accomplishment, since we already 25%-counted it
					*progress += (ix.end - ix.start) * 3 / 4;
					if (!quiet && !quiet_progress && progress_time() && 100 * *progress / *progress_max != *progress_reported) {
						fprintf(stderr, "Reordering geometry: %lld%% \r", 100 * *progress / *progress_max);
						*progress_reported = 100 * *progress / *progress_max;
					}

					ix.start = pos;
					ix.end = *geompos_out;
					fwrite_check(&ix, sizeof(struct index), 1, indexfile, "index");
				}

				madvise(indexmap, indexst.st_size, MADV_DONTNEED);
				if (munmap(indexmap, indexst.st_size) < 0) {
					perror("unmap index");
					exit(EXIT_FAILURE);
				}
				madvise(geommap, geomst.st_size, MADV_DONTNEED);
				if (munmap(geommap, geomst.st_size) < 0) {
					perror("unmap geom");
					exit(EXIT_FAILURE);
				}
			} else {
				// We already reported the progress from splitting this radix out
				// but we need to split it again, which will be credited with more
				// progress. So increase the total amount of progress to report by
				// the additional progress that will happpen, which may move the
				// counter backward but will be an honest estimate of the work remaining.
				*progress_max += geomst.st_size / 4;

				radix1(&geomfds[i], &indexfds[i], 1, prefix + splitbits, *availfiles / 4, mem, tmpdir, availfiles, geomfile, indexfile, geompos_out, progress, progress_max, progress_reported, maxzoom, basezoom, droprate, gamma, ds);
				already_closed = 1;
			}
		}

		if (!already_closed) {
			if (close(geomfds[i]) < 0) {
				perror("close geom");
				exit(EXIT_FAILURE);
			}
			if (close(indexfds[i]) < 0) {
				perror("close index");
				exit(EXIT_FAILURE);
			}

			*availfiles += 2;
		}
	}
}

void prep_drop_states(struct drop_state *ds, int maxzoom, int basezoom, double droprate) {
	// Needs to be signed for interval calculation
	for (ssize_t i = 0; i <= maxzoom; i++) {
		ds[i].gap = 0;
		ds[i].previndex = 0;
		ds[i].interval = 0;

		if (i < basezoom) {
			ds[i].interval = std::exp(std::log(droprate) * (basezoom - i));
		}

		ds[i].scale = (double) (1LL << (64 - 2 * (i + 8)));
		ds[i].seq = 0;
		ds[i].included = 0;
		ds[i].x = 0;
		ds[i].y = 0;
	}
}

void radix(std::vector<struct reader> &readers, int nreaders, FILE *geomfile, FILE *indexfile, const char *tmpdir, std::atomic<long long> *geompos, int maxzoom, int basezoom, double droprate, double gamma) {
	// Run through the index and geometry for each reader,
	// splitting the contents out by index into as many
	// sub-files as we can write to simultaneously.

	// Then sort each of those by index, recursively if it is
	// too big to fit in memory.

	// Then concatenate each of the sub-outputs into a final output.

	long long mem;

#ifdef __APPLE__
	int64_t hw_memsize;
	size_t len = sizeof(int64_t);
	if (sysctlbyname("hw.memsize", &hw_memsize, &len, NULL, 0) < 0) {
		perror("sysctl hw.memsize");
		exit(EXIT_FAILURE);
	}
	mem = hw_memsize;
#else
	long long pagesize = sysconf(_SC_PAGESIZE);
	long long pages = sysconf(_SC_PHYS_PAGES);
	if (pages < 0 || pagesize < 0) {
		perror("sysconf _SC_PAGESIZE or _SC_PHYS_PAGES");
		exit(EXIT_FAILURE);
	}

	mem = (long long) pages * pagesize;
#endif

	// Just for code coverage testing. Deeply recursive sorting is very slow
	// compared to sorting in memory.
	if (additional[A_PREFER_RADIX_SORT]) {
		mem = 8192;
	}

	long long availfiles = MAX_FILES - 2 * nreaders  // each reader has a geom and an index
			       - 4			 // pool, meta, mbtiles, mbtiles journal
			       - 4			 // top-level geom and index output, both FILE and fd
			       - 3;			 // stdin, stdout, stderr

	// 4 because for each we have output and input FILE and fd for geom and index
	int splits = availfiles / 4;

	// Be somewhat conservative about memory availability because the whole point of this
	// is to keep from thrashing by working on chunks that will fit in memory.
	mem /= 2;

	long long geom_total = 0;
	int geomfds[nreaders];
	int indexfds[nreaders];
	for (int i = 0; i < nreaders; i++) {
		geomfds[i] = readers[i].geomfd;
		indexfds[i] = readers[i].indexfd;

		struct stat geomst;
		if (fstat(readers[i].geomfd, &geomst) < 0) {
			perror("stat geom");
			exit(EXIT_FAILURE);
		}
		geom_total += geomst.st_size;
	}

	struct drop_state ds[maxzoom + 1];
	prep_drop_states(ds, maxzoom, basezoom, droprate);

	long long progress = 0, progress_max = geom_total, progress_reported = -1;
	long long availfiles_before = availfiles;
	radix1(geomfds, indexfds, nreaders, 0, splits, mem, tmpdir, &availfiles, geomfile, indexfile, geompos, &progress, &progress_max, &progress_reported, maxzoom, basezoom, droprate, gamma, ds);

	if (availfiles - 2 * nreaders != availfiles_before) {
		fprintf(stderr, "Internal error: miscounted available file descriptors: %lld vs %lld\n", availfiles - 2 * nreaders, availfiles);
		exit(EXIT_FAILURE);
	}
}

void choose_first_zoom(long long *file_bbox, std::vector<struct reader> &readers, unsigned *iz, unsigned *ix, unsigned *iy, int minzoom, int buffer) {
	for (size_t i = 0; i < CPUS; i++) {
		if (readers[i].file_bbox[0] < file_bbox[0]) {
			file_bbox[0] = readers[i].file_bbox[0];
		}
		if (readers[i].file_bbox[1] < file_bbox[1]) {
			file_bbox[1] = readers[i].file_bbox[1];
		}
		if (readers[i].file_bbox[2] > file_bbox[2]) {
			file_bbox[2] = readers[i].file_bbox[2];
		}
		if (readers[i].file_bbox[3] > file_bbox[3]) {
			file_bbox[3] = readers[i].file_bbox[3];
		}
	}

	// If the bounding box extends off the plane on either side,
	// a feature wrapped across the date line, so the width of the
	// bounding box is the whole world.
	if (file_bbox[0] < 0) {
		file_bbox[0] = 0;
		file_bbox[2] = (1LL << 32) - 1;
	}
	if (file_bbox[2] > (1LL << 32) - 1) {
		file_bbox[0] = 0;
		file_bbox[2] = (1LL << 32) - 1;
	}
	if (file_bbox[1] < 0) {
		file_bbox[1] = 0;
	}
	if (file_bbox[3] > (1LL << 32) - 1) {
		file_bbox[3] = (1LL << 32) - 1;
	}

	for (ssize_t z = minzoom; z >= 0; z--) {
		long long shift = 1LL << (32 - z);

		long long left = (file_bbox[0] - buffer * shift / 256) / shift;
		long long top = (file_bbox[1] - buffer * shift / 256) / shift;
		long long right = (file_bbox[2] + buffer * shift / 256) / shift;
		long long bottom = (file_bbox[3] + buffer * shift / 256) / shift;

		if (left == right && top == bottom) {
			*iz = z;
			*ix = left;
			*iy = top;
			break;
		}
	}
}

int read_input(std::vector<source> &sources, char *fname, int maxzoom, int minzoom, int basezoom, double basezoom_marker_width, sqlite3 *outdb, const char *outdir, std::set<std::string> *exclude, std::set<std::string> *include, int exclude_all, json_object *filter, double droprate, int buffer, const char *tmpdir, double gamma, int read_parallel, int forcetable, const char *attribution, bool uses_gamma, long long *file_bbox, const char *prefilter, const char *postfilter, const char *description, bool guess_maxzoom, std::map<std::string, int> const *attribute_types, const char *pgm, std::map<std::string, attribute_op> const *attribute_accum, std::map<std::string, std::string> const &attribute_descriptions) {
	int ret = EXIT_SUCCESS;

	std::vector<struct reader> readers;
	readers.resize(CPUS);
	for (size_t i = 0; i < CPUS; i++) {
		struct reader *r = &readers[i];

		char metaname[strlen(tmpdir) + strlen("/meta.XXXXXXXX") + 1];
		char poolname[strlen(tmpdir) + strlen("/pool.XXXXXXXX") + 1];
		char treename[strlen(tmpdir) + strlen("/tree.XXXXXXXX") + 1];
		char geomname[strlen(tmpdir) + strlen("/geom.XXXXXXXX") + 1];
		char indexname[strlen(tmpdir) + strlen("/index.XXXXXXXX") + 1];

		sprintf(metaname, "%s%s", tmpdir, "/meta.XXXXXXXX");
		sprintf(poolname, "%s%s", tmpdir, "/pool.XXXXXXXX");
		sprintf(treename, "%s%s", tmpdir, "/tree.XXXXXXXX");
		sprintf(geomname, "%s%s", tmpdir, "/geom.XXXXXXXX");
		sprintf(indexname, "%s%s", tmpdir, "/index.XXXXXXXX");

		r->metafd = mkstemp_cloexec(metaname);
		if (r->metafd < 0) {
			perror(metaname);
			exit(EXIT_FAILURE);
		}
		r->poolfd = mkstemp_cloexec(poolname);
		if (r->poolfd < 0) {
			perror(poolname);
			exit(EXIT_FAILURE);
		}
		r->treefd = mkstemp_cloexec(treename);
		if (r->treefd < 0) {
			perror(treename);
			exit(EXIT_FAILURE);
		}
		r->geomfd = mkstemp_cloexec(geomname);
		if (r->geomfd < 0) {
			perror(geomname);
			exit(EXIT_FAILURE);
		}
		r->indexfd = mkstemp_cloexec(indexname);
		if (r->indexfd < 0) {
			perror(indexname);
			exit(EXIT_FAILURE);
		}

		r->metafile = fopen_oflag(metaname, "wb", O_WRONLY | O_CLOEXEC);
		if (r->metafile == NULL) {
			perror(metaname);
			exit(EXIT_FAILURE);
		}
		r->poolfile = memfile_open(r->poolfd);
		if (r->poolfile == NULL) {
			perror(poolname);
			exit(EXIT_FAILURE);
		}
		r->treefile = memfile_open(r->treefd);
		if (r->treefile == NULL) {
			perror(treename);
			exit(EXIT_FAILURE);
		}
		r->geomfile = fopen_oflag(geomname, "wb", O_WRONLY | O_CLOEXEC);
		if (r->geomfile == NULL) {
			perror(geomname);
			exit(EXIT_FAILURE);
		}
		r->indexfile = fopen_oflag(indexname, "wb", O_WRONLY | O_CLOEXEC);
		if (r->indexfile == NULL) {
			perror(indexname);
			exit(EXIT_FAILURE);
		}
		r->metapos = 0;
		r->geompos = 0;
		r->indexpos = 0;

		unlink(metaname);
		unlink(poolname);
		unlink(treename);
		unlink(geomname);
		unlink(indexname);

		// To distinguish a null value
		{
			struct stringpool p;
			memfile_write(r->treefile, &p, sizeof(struct stringpool));
		}
		// Keep metadata file from being completely empty if no attributes
		serialize_int(r->metafile, 0, &r->metapos, "meta");

		r->file_bbox[0] = r->file_bbox[1] = UINT_MAX;
		r->file_bbox[2] = r->file_bbox[3] = 0;
	}

	struct statfs fsstat;
	if (fstatfs(readers[0].geomfd, &fsstat) != 0) {
		perror("fstatfs");
		exit(EXIT_FAILURE);
	}
	diskfree = (long long) fsstat.f_bsize * fsstat.f_bavail;

	std::atomic<long long> progress_seq(0);

	// 2 * CPUS: One per reader thread, one per tiling thread
	int initialized[2 * CPUS];
	unsigned initial_x[2 * CPUS], initial_y[2 * CPUS];
	for (size_t i = 0; i < 2 * CPUS; i++) {
		initialized[i] = initial_x[i] = initial_y[i] = 0;
	}

	size_t nlayers = sources.size();
	for (size_t l = 0; l < nlayers; l++) {
		if (sources[l].layer.size() == 0) {
			const char *src;
			if (sources[l].file.size() == 0) {
				src = fname;
			} else {
				src = sources[l].file.c_str();
			}

			// Find the last component of the pathname
			const char *ocp, *use = src;
			for (ocp = src; *ocp; ocp++) {
				if (*ocp == '/' && ocp[1] != '\0') {
					use = ocp + 1;
				}
			}
			std::string trunc = std::string(use);

			std::vector<std::string> trim = {
				".json",
				".geojson",
				".geobuf",
				".mbtiles",
				".csv",
				".gz",
			};

			// Trim .json or .mbtiles from the name
			bool again = true;
			while (again) {
				again = false;
				for (size_t i = 0; i < trim.size(); i++) {
					if (trunc.size() > trim[i].size() && trunc.substr(trunc.size() - trim[i].size()) == trim[i]) {
						trunc = trunc.substr(0, trunc.size() - trim[i].size());
						again = true;
					}
				}
			}

			// Trim out characters that can't be part of selector
			std::string out;
			for (size_t p = 0; p < trunc.size(); p++) {
				if (isalpha(trunc[p]) || isdigit(trunc[p]) || trunc[p] == '_' || (trunc[p] & 0x80) != 0) {
					out.append(trunc, p, 1);
				}
			}

			sources[l].layer = out;
			if (sources[l].layer.size() == 0 || check_utf8(out).size() != 0) {
				sources[l].layer = "unknown" + std::to_string(l);
			}

			if (!quiet) {
				fprintf(stderr, "For layer %d, using name \"%s\"\n", (int) l, sources[l].layer.c_str());
			}
		}
	}

	std::map<std::string, layermap_entry> layermap;
	for (size_t l = 0; l < nlayers; l++) {
		layermap_entry e = layermap_entry(l);
		e.description = sources[l].description;
		layermap.insert(std::pair<std::string, layermap_entry>(sources[l].layer, e));
	}

	std::vector<std::map<std::string, layermap_entry> > layermaps;
	for (size_t l = 0; l < CPUS; l++) {
		layermaps.push_back(layermap);
	}

	long overall_offset = 0;
	double dist_sum = 0;
	size_t dist_count = 0;

	int files_open_before_reading = open("/dev/null", O_RDONLY | O_CLOEXEC);
	if (files_open_before_reading < 0) {
		perror("open /dev/null");
		exit(EXIT_FAILURE);
	}
	if (close(files_open_before_reading) != 0) {
		perror("close");
		exit(EXIT_FAILURE);
	}

	size_t nsources = sources.size();
	for (size_t source = 0; source < nsources; source++) {
		std::string reading;
		int fd;

		if (sources[source].file.size() == 0) {
			reading = "standard input";
			fd = 0;
		} else {
			reading = sources[source].file;
			fd = open(sources[source].file.c_str(), O_RDONLY, O_CLOEXEC);
			if (fd < 0) {
				perror(sources[source].file.c_str());
				continue;
			}
		}

		auto a = layermap.find(sources[source].layer);
		if (a == layermap.end()) {
			fprintf(stderr, "Internal error: couldn't find layer %s", sources[source].layer.c_str());
			exit(EXIT_FAILURE);
		}
		size_t layer = a->second.id;

		if (sources[source].format == "geobuf" || (sources[source].file.size() > 7 && sources[source].file.substr(sources[source].file.size() - 7) == std::string(".geobuf"))) {
			struct stat st;
			if (fstat(fd, &st) != 0) {
				perror("fstat");
				perror(sources[source].file.c_str());
				exit(EXIT_FAILURE);
			}

			char *map = (char *) mmap(NULL, st.st_size, PROT_READ, MAP_PRIVATE, fd, 0);
			if (map == MAP_FAILED) {
				fprintf(stderr, "%s: mmap: %s: %s\n", *av, reading.c_str(), strerror(errno));
				exit(EXIT_FAILURE);
			}

			std::atomic<long long> layer_seq[CPUS];
			double dist_sums[CPUS];
			size_t dist_counts[CPUS];
			std::vector<struct serialization_state> sst;
			sst.resize(CPUS);

			for (size_t i = 0; i < CPUS; i++) {
				layer_seq[i] = overall_offset;
				dist_sums[i] = 0;
				dist_counts[i] = 0;

				sst[i].fname = reading.c_str();
				sst[i].line = 0;
				sst[i].layer_seq = &layer_seq[i];
				sst[i].progress_seq = &progress_seq;
				sst[i].readers = &readers;
				sst[i].segment = i;
				sst[i].initial_x = &initial_x[i];
				sst[i].initial_y = &initial_y[i];
				sst[i].initialized = &initialized[i];
				sst[i].dist_sum = &dist_sums[i];
				sst[i].dist_count = &dist_counts[i];
				sst[i].want_dist = guess_maxzoom;
				sst[i].maxzoom = maxzoom;
				sst[i].filters = prefilter != NULL || postfilter != NULL;
				sst[i].uses_gamma = uses_gamma;
				sst[i].layermap = &layermaps[i];
				sst[i].exclude = exclude;
				sst[i].include = include;
				sst[i].exclude_all = exclude_all;
				sst[i].filter = filter;
				sst[i].basezoom = basezoom;
				sst[i].attribute_types = attribute_types;
			}

			parse_geobuf(&sst, map, st.st_size, layer, sources[layer].layer);

			for (size_t i = 0; i < CPUS; i++) {
				dist_sum += dist_sums[i];
				dist_count += dist_counts[i];
			}

			if (munmap(map, st.st_size) != 0) {
				perror("munmap source file");
				exit(EXIT_FAILURE);
			}
			if (close(fd) != 0) {
				perror("close");
				exit(EXIT_FAILURE);
			}

			overall_offset = layer_seq[0];
			checkdisk(&readers);
			continue;
		}

		if (sources[source].format == "csv" || (sources[source].file.size() > 4 && sources[source].file.substr(sources[source].file.size() - 4) == std::string(".csv"))) {
			std::atomic<long long> layer_seq[CPUS];
			double dist_sums[CPUS];
			size_t dist_counts[CPUS];

			std::vector<struct serialization_state> sst;
			sst.resize(CPUS);

			// XXX factor out this duplicated setup
			for (size_t i = 0; i < CPUS; i++) {
				layer_seq[i] = overall_offset;
				dist_sums[i] = 0;
				dist_counts[i] = 0;

				sst[i].fname = reading.c_str();
				sst[i].line = 0;
				sst[i].layer_seq = &layer_seq[i];
				sst[i].progress_seq = &progress_seq;
				sst[i].readers = &readers;
				sst[i].segment = i;
				sst[i].initial_x = &initial_x[i];
				sst[i].initial_y = &initial_y[i];
				sst[i].initialized = &initialized[i];
				sst[i].dist_sum = &dist_sums[i];
				sst[i].dist_count = &dist_counts[i];
				sst[i].want_dist = guess_maxzoom;
				sst[i].maxzoom = maxzoom;
				sst[i].filters = prefilter != NULL || postfilter != NULL;
				sst[i].uses_gamma = uses_gamma;
				sst[i].layermap = &layermaps[i];
				sst[i].exclude = exclude;
				sst[i].include = include;
				sst[i].exclude_all = exclude_all;
				sst[i].filter = filter;
				sst[i].basezoom = basezoom;
				sst[i].attribute_types = attribute_types;
			}

			parse_geocsv(sst, sources[source].file, layer, sources[layer].layer);

			if (close(fd) != 0) {
				perror("close");
				exit(EXIT_FAILURE);
			}

			overall_offset = layer_seq[0];
			checkdisk(&readers);
			continue;
		}

		struct stat st;
		char *map = NULL;
		off_t off = 0;

		int read_parallel_this = read_parallel ? '\n' : 0;

		if (!(sources[source].file.size() > 3 && sources[source].file.substr(sources[source].file.size() - 3) == std::string(".gz"))) {
			if (fstat(fd, &st) == 0) {
				off = lseek(fd, 0, SEEK_CUR);
				if (off >= 0) {
					map = (char *) mmap(NULL, st.st_size - off, PROT_READ, MAP_PRIVATE, fd, off);
					// No error if MAP_FAILED because check is below
					if (map != MAP_FAILED) {
						madvise(map, st.st_size - off, MADV_RANDOM);  // sequential, but from several pointers at once
					}
				}
			}
		}

		if (map != NULL && map != MAP_FAILED && st.st_size - off > 0) {
			if (map[0] == 0x1E) {
				read_parallel_this = 0x1E;
			}

			if (!read_parallel_this) {
				// Not a GeoJSON text sequence, so unmap and read serially

				if (munmap(map, st.st_size - off) != 0) {
					perror("munmap source file");
					exit(EXIT_FAILURE);
				}

				map = NULL;
			}
		}

		if (map != NULL && map != MAP_FAILED && read_parallel_this) {
			do_read_parallel(map, st.st_size - off, overall_offset, reading.c_str(), &readers, &progress_seq, exclude, include, exclude_all, filter, basezoom, layer, &layermaps, initialized, initial_x, initial_y, maxzoom, sources[layer].layer, uses_gamma, attribute_types, read_parallel_this, &dist_sum, &dist_count, guess_maxzoom, prefilter != NULL || postfilter != NULL);
			overall_offset += st.st_size - off;
			checkdisk(&readers);

			if (munmap(map, st.st_size - off) != 0) {
				perror("munmap source file");
				exit(EXIT_FAILURE);
			}

			if (close(fd) != 0) {
				perror("close input file");
				exit(EXIT_FAILURE);
			}
		} else {
			STREAM *fp = streamfdopen(fd, "r", sources[layer].file);
			if (fp == NULL) {
				perror(sources[layer].file.c_str());
				if (close(fd) != 0) {
					perror("close source file");
					exit(EXIT_FAILURE);
				}
				continue;
			}

			int c = fp->peekc();
			if (c == 0x1E) {
				read_parallel_this = 0x1E;
			}

			if (read_parallel_this) {
				// Serial reading of chunks that are then parsed in parallel

				char readname[strlen(tmpdir) + strlen("/read.XXXXXXXX") + 1];
				sprintf(readname, "%s%s", tmpdir, "/read.XXXXXXXX");
				int readfd = mkstemp_cloexec(readname);
				if (readfd < 0) {
					perror(readname);
					exit(EXIT_FAILURE);
				}
				FILE *readfp = fdopen(readfd, "w");
				if (readfp == NULL) {
					perror(readname);
					exit(EXIT_FAILURE);
				}
				unlink(readname);

				std::atomic<int> is_parsing(0);
				long long ahead = 0;
				long long initial_offset = overall_offset;
				pthread_t parallel_parser;
				bool parser_created = false;

#define READ_BUF 2000
#define PARSE_MIN 10000000
#define PARSE_MAX (1LL * 1024 * 1024 * 1024)

				char buf[READ_BUF];
				int n;

				while ((n = fp->read(buf, READ_BUF)) > 0) {
					fwrite_check(buf, sizeof(char), n, readfp, reading.c_str());
					ahead += n;

					if (buf[n - 1] == read_parallel_this && ahead > PARSE_MIN) {
						// Don't let the streaming reader get too far ahead of the parsers.
						// If the buffered input gets huge, even if the parsers are still running,
						// wait for the parser thread instead of continuing to stream input.

						if (is_parsing == 0 || ahead >= PARSE_MAX) {
							if (parser_created) {
								if (pthread_join(parallel_parser, NULL) != 0) {
									perror("pthread_join 1088");
									exit(EXIT_FAILURE);
								}
								parser_created = false;
							}

							fflush(readfp);
							start_parsing(readfd, streamfpopen(readfp), initial_offset, ahead, &is_parsing, &parallel_parser, parser_created, reading.c_str(), &readers, &progress_seq, exclude, include, exclude_all, filter, basezoom, layer, layermaps, initialized, initial_x, initial_y, maxzoom, sources[layer].layer, gamma != 0, attribute_types, read_parallel_this, &dist_sum, &dist_count, guess_maxzoom, prefilter != NULL || postfilter != NULL);

							initial_offset += ahead;
							overall_offset += ahead;
							checkdisk(&readers);
							ahead = 0;

							sprintf(readname, "%s%s", tmpdir, "/read.XXXXXXXX");
							readfd = mkstemp_cloexec(readname);
							if (readfd < 0) {
								perror(readname);
								exit(EXIT_FAILURE);
							}
							readfp = fdopen(readfd, "w");
							if (readfp == NULL) {
								perror(readname);
								exit(EXIT_FAILURE);
							}
							unlink(readname);
						}
					}
				}
				if (n < 0) {
					perror(reading.c_str());
				}

				if (parser_created) {
					if (pthread_join(parallel_parser, NULL) != 0) {
						perror("pthread_join 1122");
						exit(EXIT_FAILURE);
					}
					parser_created = false;
				}

				fflush(readfp);

				if (ahead > 0) {
					start_parsing(readfd, streamfpopen(readfp), initial_offset, ahead, &is_parsing, &parallel_parser, parser_created, reading.c_str(), &readers, &progress_seq, exclude, include, exclude_all, filter, basezoom, layer, layermaps, initialized, initial_x, initial_y, maxzoom, sources[layer].layer, gamma != 0, attribute_types, read_parallel_this, &dist_sum, &dist_count, guess_maxzoom, prefilter != NULL || postfilter != NULL);

					if (parser_created) {
						if (pthread_join(parallel_parser, NULL) != 0) {
							perror("pthread_join 1133");
						}
						parser_created = false;
					}

					overall_offset += ahead;
					checkdisk(&readers);
				}
			} else {
				// Plain serial reading

				std::atomic<long long> layer_seq(overall_offset);
				json_pull *jp = fp->json_begin();
				struct serialization_state sst;

				sst.fname = reading.c_str();
				sst.line = 0;
				sst.layer_seq = &layer_seq;
				sst.progress_seq = &progress_seq;
				sst.readers = &readers;
				sst.segment = 0;
				sst.initial_x = &initial_x[0];
				sst.initial_y = &initial_y[0];
				sst.initialized = &initialized[0];
				sst.dist_sum = &dist_sum;
				sst.dist_count = &dist_count;
				sst.want_dist = guess_maxzoom;
				sst.maxzoom = maxzoom;
				sst.filters = prefilter != NULL || postfilter != NULL;
				sst.uses_gamma = uses_gamma;
				sst.layermap = &layermaps[0];
				sst.exclude = exclude;
				sst.include = include;
				sst.exclude_all = exclude_all;
				sst.filter = filter;
				sst.basezoom = basezoom;
				sst.attribute_types = attribute_types;

				parse_json(&sst, jp, layer, sources[layer].layer);
				json_end(jp);
				overall_offset = layer_seq;
				checkdisk(&readers);
			}

			if (fp->fclose() != 0) {
				perror("fclose input");
				exit(EXIT_FAILURE);
			}
		}
	}

	int files_open_after_reading = open("/dev/null", O_RDONLY | O_CLOEXEC);
	if (files_open_after_reading < 0) {
		perror("open /dev/null");
		exit(EXIT_FAILURE);
	}
	if (close(files_open_after_reading) != 0) {
		perror("close");
		exit(EXIT_FAILURE);
	}

	if (files_open_after_reading > files_open_before_reading) {
		fprintf(stderr, "Internal error: Files left open after reading input. (%d vs %d)\n",
			files_open_before_reading, files_open_after_reading);
		ret = EXIT_FAILURE;
	}

	if (!quiet) {
		fprintf(stderr, "                              \r");
		//     (stderr, "Read 10000.00 million features\r", *progress_seq / 1000000.0);
	}

	for (size_t i = 0; i < CPUS; i++) {
		if (fclose(readers[i].metafile) != 0) {
			perror("fclose meta");
			exit(EXIT_FAILURE);
		}
		if (fclose(readers[i].geomfile) != 0) {
			perror("fclose geom");
			exit(EXIT_FAILURE);
		}
		if (fclose(readers[i].indexfile) != 0) {
			perror("fclose index");
			exit(EXIT_FAILURE);
		}
		memfile_close(readers[i].treefile);

		if (fstat(readers[i].geomfd, &readers[i].geomst) != 0) {
			perror("stat geom\n");
			exit(EXIT_FAILURE);
		}
		if (fstat(readers[i].metafd, &readers[i].metast) != 0) {
			perror("stat meta\n");
			exit(EXIT_FAILURE);
		}
	}

	// Create a combined string pool and a combined metadata file
	// but keep track of the offsets into it since we still need
	// segment+offset to find the data.

	// 2 * CPUS: One per input thread, one per tiling thread
	long long pool_off[2 * CPUS];
	long long meta_off[2 * CPUS];
	for (size_t i = 0; i < 2 * CPUS; i++) {
		pool_off[i] = meta_off[i] = 0;
	}

	char poolname[strlen(tmpdir) + strlen("/pool.XXXXXXXX") + 1];
	sprintf(poolname, "%s%s", tmpdir, "/pool.XXXXXXXX");

	int poolfd = mkstemp_cloexec(poolname);
	if (poolfd < 0) {
		perror(poolname);
		exit(EXIT_FAILURE);
	}

	FILE *poolfile = fopen_oflag(poolname, "wb", O_WRONLY | O_CLOEXEC);
	if (poolfile == NULL) {
		perror(poolname);
		exit(EXIT_FAILURE);
	}

	unlink(poolname);

	char metaname[strlen(tmpdir) + strlen("/meta.XXXXXXXX") + 1];
	sprintf(metaname, "%s%s", tmpdir, "/meta.XXXXXXXX");

	int metafd = mkstemp_cloexec(metaname);
	if (metafd < 0) {
		perror(metaname);
		exit(EXIT_FAILURE);
	}

	FILE *metafile = fopen_oflag(metaname, "wb", O_WRONLY | O_CLOEXEC);
	if (metafile == NULL) {
		perror(metaname);
		exit(EXIT_FAILURE);
	}

	unlink(metaname);

	std::atomic<long long> metapos(0);
	std::atomic<long long> poolpos(0);

	for (size_t i = 0; i < CPUS; i++) {
		if (readers[i].metapos > 0) {
			void *map = mmap(NULL, readers[i].metapos, PROT_READ, MAP_PRIVATE, readers[i].metafd, 0);
			if (map == MAP_FAILED) {
				perror("mmap unmerged meta");
				exit(EXIT_FAILURE);
			}
			madvise(map, readers[i].metapos, MADV_SEQUENTIAL);
			madvise(map, readers[i].metapos, MADV_WILLNEED);
			if (fwrite(map, readers[i].metapos, 1, metafile) != 1) {
				perror("Reunify meta");
				exit(EXIT_FAILURE);
			}
			madvise(map, readers[i].metapos, MADV_DONTNEED);
			if (munmap(map, readers[i].metapos) != 0) {
				perror("unmap unmerged meta");
			}
		}

		meta_off[i] = metapos;
		metapos += readers[i].metapos;
		if (close(readers[i].metafd) != 0) {
			perror("close unmerged meta");
		}

		if (readers[i].poolfile->off > 0) {
			if (fwrite(readers[i].poolfile->map, readers[i].poolfile->off, 1, poolfile) != 1) {
				perror("Reunify string pool");
				exit(EXIT_FAILURE);
			}
		}

		pool_off[i] = poolpos;
		poolpos += readers[i].poolfile->off;
		memfile_close(readers[i].poolfile);
	}

	if (fclose(poolfile) != 0) {
		perror("fclose pool");
		exit(EXIT_FAILURE);
	}
	if (fclose(metafile) != 0) {
		perror("fclose meta");
		exit(EXIT_FAILURE);
	}

	char *meta = (char *) mmap(NULL, metapos, PROT_READ, MAP_PRIVATE, metafd, 0);
	if (meta == MAP_FAILED) {
		perror("mmap meta");
		exit(EXIT_FAILURE);
	}
	madvise(meta, metapos, MADV_RANDOM);

	char *stringpool = NULL;
	if (poolpos > 0) {  // Will be 0 if -X was specified
		stringpool = (char *) mmap(NULL, poolpos, PROT_READ, MAP_PRIVATE, poolfd, 0);
		if (stringpool == MAP_FAILED) {
			perror("mmap string pool");
			exit(EXIT_FAILURE);
		}
		madvise(stringpool, poolpos, MADV_RANDOM);
	}

	char indexname[strlen(tmpdir) + strlen("/index.XXXXXXXX") + 1];
	sprintf(indexname, "%s%s", tmpdir, "/index.XXXXXXXX");

	int indexfd = mkstemp_cloexec(indexname);
	if (indexfd < 0) {
		perror(indexname);
		exit(EXIT_FAILURE);
	}
	FILE *indexfile = fopen_oflag(indexname, "wb", O_WRONLY | O_CLOEXEC);
	if (indexfile == NULL) {
		perror(indexname);
		exit(EXIT_FAILURE);
	}

	unlink(indexname);

	char geomname[strlen(tmpdir) + strlen("/geom.XXXXXXXX") + 1];
	sprintf(geomname, "%s%s", tmpdir, "/geom.XXXXXXXX");

	int geomfd = mkstemp_cloexec(geomname);
	if (geomfd < 0) {
		perror(geomname);
		exit(EXIT_FAILURE);
	}
	FILE *geomfile = fopen_oflag(geomname, "wb", O_WRONLY | O_CLOEXEC);
	if (geomfile == NULL) {
		perror(geomname);
		exit(EXIT_FAILURE);
	}
	unlink(geomname);

	unsigned iz = 0, ix = 0, iy = 0;
	choose_first_zoom(file_bbox, readers, &iz, &ix, &iy, minzoom, buffer);

	if (justx >= 0) {
		iz = minzoom;
		ix = justx;
		iy = justy;
	}

	std::atomic<long long> geompos(0);

	/* initial tile is 0/0/0 */
	serialize_int(geomfile, iz, &geompos, fname);
	serialize_uint(geomfile, ix, &geompos, fname);
	serialize_uint(geomfile, iy, &geompos, fname);

	radix(readers, CPUS, geomfile, indexfile, tmpdir, &geompos, maxzoom, basezoom, droprate, gamma);

	/* end of tile */
	serialize_byte(geomfile, -2, &geompos, fname);

	if (fclose(geomfile) != 0) {
		perror("fclose geom");
		exit(EXIT_FAILURE);
	}
	if (fclose(indexfile) != 0) {
		perror("fclose index");
		exit(EXIT_FAILURE);
	}

	struct stat indexst;
	if (fstat(indexfd, &indexst) < 0) {
		perror("stat index");
		exit(EXIT_FAILURE);
	}
	std::atomic<long long> indexpos(indexst.st_size);
	progress_seq = indexpos / sizeof(struct index);

	last_progress = 0;
	if (!quiet) {
		long long s = progress_seq;
		long long geompos_print = geompos;
		long long metapos_print = metapos;
		long long poolpos_print = poolpos;
		fprintf(stderr, "%lld features, %lld bytes of geometry, %lld bytes of separate metadata, %lld bytes of string pool\n", s, geompos_print, metapos_print, poolpos_print);
	}

	if (indexpos == 0) {
		fprintf(stderr, "Did not read any valid geometries\n");
		if (outdb != NULL) {
			mbtiles_close(outdb, pgm);
		}
		exit(EXIT_FAILURE);
	}

	struct index *map = (struct index *) mmap(NULL, indexpos, PROT_READ, MAP_PRIVATE, indexfd, 0);
	if (map == MAP_FAILED) {
		perror("mmap index for basezoom");
		exit(EXIT_FAILURE);
	}
	madvise(map, indexpos, MADV_SEQUENTIAL);
	madvise(map, indexpos, MADV_WILLNEED);
	long long indices = indexpos / sizeof(struct index);
	bool fix_dropping = false;

	if (guess_maxzoom) {
		double sum = 0;
		size_t count = 0;

		long long progress = -1;
		long long ip;
		for (ip = 1; ip < indices; ip++) {
			if (map[ip].ix != map[ip - 1].ix) {
				count++;
				sum += log(map[ip].ix - map[ip - 1].ix);
			}

			long long nprogress = 100 * ip / indices;
			if (nprogress != progress) {
				progress = nprogress;
				if (!quiet && !quiet_progress && progress_time()) {
					fprintf(stderr, "Maxzoom: %lld%% \r", progress);
				}
			}
		}

		if (count == 0 && dist_count == 0) {
			fprintf(stderr, "Can't guess maxzoom (-zg) without at least two distinct feature locations\n");
			if (outdb != NULL) {
				mbtiles_close(outdb, pgm);
			}
			exit(EXIT_FAILURE);
		}

		if (count > 0) {
			// Geometric mean is appropriate because distances between features
			// are typically lognormally distributed
			double avg = exp(sum / count);

			// Convert approximately from tile units to feet
			double dist_ft = sqrt(avg) / 33;
			// Factor of 8 (3 zooms) beyond minimum required to distinguish features
			double want = dist_ft / 8;

			maxzoom = ceil(log(360 / (.00000274 * want)) / log(2) - full_detail);
			if (maxzoom < 0) {
				maxzoom = 0;
			}
			if (maxzoom > 32 - full_detail) {
				maxzoom = 32 - full_detail;
			}
			if (maxzoom > 33 - low_detail) {  // that is, maxzoom - 1 > 32 - low_detail
				maxzoom = 33 - low_detail;
			}

			if (!quiet) {
				fprintf(stderr, "Choosing a maxzoom of -z%d for features about %d feet (%d meters) apart\n", maxzoom, (int) ceil(dist_ft), (int) ceil(dist_ft / 3.28084));
			}

			bool changed = false;
			while (maxzoom < 32 - full_detail && maxzoom < 33 - low_detail && cluster_distance > 0) {
				unsigned long long zoom_mingap = ((1LL << (32 - maxzoom)) / 256 * cluster_distance) * ((1LL << (32 - maxzoom)) / 256 * cluster_distance);
				if (avg > zoom_mingap) {
					break;
				}

				maxzoom++;
				changed = true;
			}
			if (changed) {
				printf("Choosing a maxzoom of -z%d to keep most features distinct with cluster distance %d\n", maxzoom, cluster_distance);
			}
		}

		if (dist_count != 0) {
			double want2 = exp(dist_sum / dist_count) / 8;
			int mz = ceil(log(360 / (.00000274 * want2)) / log(2) - full_detail);

			if (mz < 0) {
				mz = 0;
			}
			if (mz > 32 - full_detail) {
				mz = 32 - full_detail;
			}
			if (mz > 33 - low_detail) {  // that is, mz - 1 > 32 - low_detail
				mz = 33 - low_detail;
			}

			if (mz > maxzoom || count <= 0) {
				if (!quiet) {
					fprintf(stderr, "Choosing a maxzoom of -z%d for resolution of about %d feet (%d meters) within features\n", mz, (int) exp(dist_sum / dist_count), (int) (exp(dist_sum / dist_count) / 3.28084));
				}
				maxzoom = mz;
			}
		}

		if (maxzoom < minzoom) {
			fprintf(stderr, "Can't use %d for maxzoom because minzoom is %d\n", maxzoom, minzoom);
			maxzoom = minzoom;
		}

		fix_dropping = true;

		if (basezoom == -1) {
			basezoom = maxzoom;
		}
	}

	if (basezoom < 0 || droprate < 0) {
		struct tile {
			unsigned x;
			unsigned y;
			long long count;
			long long fullcount;
			double gap;
			unsigned long long previndex;
		} tile[MAX_ZOOM + 1], max[MAX_ZOOM + 1];

		{
			int z;
			for (z = 0; z <= MAX_ZOOM; z++) {
				tile[z].x = tile[z].y = tile[z].count = tile[z].fullcount = tile[z].gap = tile[z].previndex = 0;
				max[z].x = max[z].y = max[z].count = max[z].fullcount = 0;
			}
		}

		long long progress = -1;

		long long ip;
		for (ip = 0; ip < indices; ip++) {
			unsigned xx, yy;
			decode(map[ip].ix, &xx, &yy);

			long long nprogress = 100 * ip / indices;
			if (nprogress != progress) {
				progress = nprogress;
				if (!quiet && !quiet_progress && progress_time()) {
					fprintf(stderr, "Base zoom/drop rate: %lld%% \r", progress);
				}
			}

			int z;
			for (z = 0; z <= MAX_ZOOM; z++) {
				unsigned xxx = 0, yyy = 0;
				if (z != 0) {
					xxx = xx >> (32 - z);
					yyy = yy >> (32 - z);
				}

				double scale = (double) (1LL << (64 - 2 * (z + 8)));

				if (tile[z].x != xxx || tile[z].y != yyy) {
					if (tile[z].count > max[z].count) {
						max[z] = tile[z];
					}

					tile[z].x = xxx;
					tile[z].y = yyy;
					tile[z].count = 0;
					tile[z].fullcount = 0;
					tile[z].gap = 0;
					tile[z].previndex = 0;
				}

				tile[z].fullcount++;

				if (manage_gap(map[ip].ix, &tile[z].previndex, scale, gamma, &tile[z].gap)) {
					continue;
				}

				tile[z].count++;
			}
		}

		int z;
		for (z = MAX_ZOOM; z >= 0; z--) {
			if (tile[z].count > max[z].count) {
				max[z] = tile[z];
			}
		}

		int max_features = 50000 / (basezoom_marker_width * basezoom_marker_width);

		int obasezoom = basezoom;
		if (basezoom < 0) {
			basezoom = MAX_ZOOM;

			for (z = MAX_ZOOM; z >= 0; z--) {
				if (max[z].count < max_features) {
					basezoom = z;
				}

				// printf("%d/%u/%u %lld\n", z, max[z].x, max[z].y, max[z].count);
			}

			if (!quiet) {
				fprintf(stderr, "Choosing a base zoom of -B%d to keep %lld features in tile %d/%u/%u.\n", basezoom, max[basezoom].count, basezoom, max[basezoom].x, max[basezoom].y);
			}
		}

		if (obasezoom < 0 && basezoom > maxzoom) {
			fprintf(stderr, "Couldn't find a suitable base zoom. Working from the other direction.\n");
			if (gamma == 0) {
				fprintf(stderr, "You might want to try -g1 to limit near-duplicates.\n");
			}

			if (droprate < 0) {
				if (maxzoom == 0) {
					droprate = 2.5;
				} else {
					droprate = exp(log((long double) max[0].count / max[maxzoom].count) / (maxzoom));
					if (!quiet) {
						fprintf(stderr, "Choosing a drop rate of -r%f to get from %lld to %lld in %d zooms\n", droprate, max[maxzoom].count, max[0].count, maxzoom);
					}
				}
			}

			basezoom = 0;
			for (z = 0; z <= maxzoom; z++) {
				double zoomdiff = log((long double) max[z].count / max_features) / log(droprate);
				if (zoomdiff + z > basezoom) {
					basezoom = ceil(zoomdiff + z);
				}
			}

			if (!quiet) {
				fprintf(stderr, "Choosing a base zoom of -B%d to keep %f features in tile %d/%u/%u.\n", basezoom, max[maxzoom].count * exp(log(droprate) * (maxzoom - basezoom)), maxzoom, max[maxzoom].x, max[maxzoom].y);
			}
		} else if (droprate < 0) {
			droprate = 1;

			for (z = basezoom - 1; z >= 0; z--) {
				double interval = exp(log(droprate) * (basezoom - z));

				if (max[z].count / interval >= max_features) {
					interval = (long double) max[z].count / max_features;
					droprate = exp(log(interval) / (basezoom - z));
					interval = exp(log(droprate) * (basezoom - z));

					if (!quiet) {
						fprintf(stderr, "Choosing a drop rate of -r%f to keep %f features in tile %d/%u/%u.\n", droprate, max[z].count / interval, z, max[z].x, max[z].y);
					}
				}
			}
		}

		if (gamma > 0) {
			int effective = 0;

			for (z = 0; z < maxzoom; z++) {
				if (max[z].count < max[z].fullcount) {
					effective = z + 1;
				}
			}

			if (effective == 0) {
				if (!quiet) {
					fprintf(stderr, "With gamma, effective base zoom is 0, so no effective drop rate\n");
				}
			} else {
				double interval_0 = exp(log(droprate) * (basezoom - 0));
				double interval_eff = exp(log(droprate) * (basezoom - effective));
				if (effective > basezoom) {
					interval_eff = 1;
				}

				double scaled_0 = max[0].count / interval_0;
				double scaled_eff = max[effective].count / interval_eff;

				double rate_at_0 = scaled_0 / max[0].fullcount;
				double rate_at_eff = scaled_eff / max[effective].fullcount;

				double eff_drop = exp(log(rate_at_eff / rate_at_0) / (effective - 0));

				if (!quiet) {
					fprintf(stderr, "With gamma, effective base zoom of %d, effective drop rate of %f\n", effective, eff_drop);
				}
			}
		}

		fix_dropping = true;
	}

	if (fix_dropping) {
		// Fix up the minzooms for features, now that we really know the base zoom
		// and drop rate.

		struct stat geomst;
		if (fstat(geomfd, &geomst) != 0) {
			perror("stat sorted geom\n");
			exit(EXIT_FAILURE);
		}
		char *geom = (char *) mmap(NULL, geomst.st_size, PROT_READ | PROT_WRITE, MAP_SHARED, geomfd, 0);
		if (geom == MAP_FAILED) {
			perror("mmap geom for fixup");
			exit(EXIT_FAILURE);
		}
		madvise(geom, indexpos, MADV_SEQUENTIAL);
		madvise(geom, indexpos, MADV_WILLNEED);

		struct drop_state ds[maxzoom + 1];
		prep_drop_states(ds, maxzoom, basezoom, droprate);

		for (long long ip = 0; ip < indices; ip++) {
			if (ip > 0 && map[ip].start != map[ip - 1].end) {
				fprintf(stderr, "Mismatched index at %lld: %lld vs %lld\n", ip, map[ip].start, map[ip].end);
			}
			int feature_minzoom = calc_feature_minzoom(&map[ip], ds, maxzoom, gamma);
			geom[map[ip].end - 1] = feature_minzoom;
		}

		munmap(geom, geomst.st_size);
	}

	madvise(map, indexpos, MADV_DONTNEED);
	munmap(map, indexpos);

	if (close(indexfd) != 0) {
		perror("close sorted index");
	}

	/* Traverse and split the geometries for each zoom level */

	struct stat geomst;
	if (fstat(geomfd, &geomst) != 0) {
		perror("stat sorted geom\n");
		exit(EXIT_FAILURE);
	}

	int fd[TEMP_FILES];
	off_t size[TEMP_FILES];

	fd[0] = geomfd;
	size[0] = geomst.st_size;

	for (size_t j = 1; j < TEMP_FILES; j++) {
		fd[j] = -1;
		size[j] = 0;
	}

	std::atomic<unsigned> midx(0);
	std::atomic<unsigned> midy(0);
	int written = traverse_zooms(fd, size, meta, stringpool, &midx, &midy, maxzoom, minzoom, outdb, outdir, buffer, fname, tmpdir, gamma, full_detail, low_detail, min_detail, meta_off, pool_off, initial_x, initial_y, simplification, layermaps, prefilter, postfilter, attribute_accum, filter);

	if (maxzoom != written) {
		if (written > minzoom) {
			fprintf(stderr, "\n\n\n*** NOTE TILES ONLY COMPLETE THROUGH ZOOM %d ***\n\n\n", written);
			maxzoom = written;
			ret = 100;
		} else {
			fprintf(stderr, "%s: No zoom levels were successfully written\n", *av);
			exit(EXIT_FAILURE);
		}
	}

	madvise(meta, metapos, MADV_DONTNEED);
	if (munmap(meta, metapos) != 0) {
		perror("munmap meta");
	}
	if (close(metafd) < 0) {
		perror("close meta");
	}

	if (poolpos > 0) {
		madvise((void *) stringpool, poolpos, MADV_DONTNEED);
		if (munmap(stringpool, poolpos) != 0) {
			perror("munmap stringpool");
		}
	}
	if (close(poolfd) < 0) {
		perror("close pool");
	}

	double minlat = 0, minlon = 0, maxlat = 0, maxlon = 0, midlat = 0, midlon = 0;

	tile2lonlat(midx, midy, maxzoom, &minlon, &maxlat);
	tile2lonlat(midx + 1, midy + 1, maxzoom, &maxlon, &minlat);

	midlat = (maxlat + minlat) / 2;
	midlon = (maxlon + minlon) / 2;

	tile2lonlat(file_bbox[0], file_bbox[1], 32, &minlon, &maxlat);
	tile2lonlat(file_bbox[2], file_bbox[3], 32, &maxlon, &minlat);

	if (midlat < minlat) {
		midlat = minlat;
	}
	if (midlat > maxlat) {
		midlat = maxlat;
	}
	if (midlon < minlon) {
		midlon = minlon;
	}
	if (midlon > maxlon) {
		midlon = maxlon;
	}

	std::map<std::string, layermap_entry> merged_lm = merge_layermaps(layermaps);

	for (auto ai = merged_lm.begin(); ai != merged_lm.end(); ++ai) {
		ai->second.minzoom = minzoom;
		ai->second.maxzoom = maxzoom;
	}

	mbtiles_write_metadata(outdb, outdir, fname, minzoom, maxzoom, minlat, minlon, maxlat, maxlon, midlat, midlon, forcetable, attribution, merged_lm, true, description, !prevent[P_TILE_STATS], attribute_descriptions, "tippecanoe");

	return ret;
}

static bool has_name(struct option *long_options, int *pl) {
	for (size_t lo = 0; long_options[lo].name != NULL; lo++) {
		if (long_options[lo].flag == pl) {
			return true;
		}
	}

	return false;
}

void set_attribute_type(std::map<std::string, int> &attribute_types, const char *arg) {
	const char *s = strchr(arg, ':');
	if (s == NULL) {
		fprintf(stderr, "-T%s option must be in the form -Tname:type\n", arg);
		exit(EXIT_FAILURE);
	}

	std::string name = std::string(arg, s - arg);
	std::string type = std::string(s + 1);
	int t = -1;

	if (type == "int") {
		t = mvt_int;
	} else if (type == "float") {
		t = mvt_float;
	} else if (type == "string") {
		t = mvt_string;
	} else if (type == "bool") {
		t = mvt_bool;
	} else {
		fprintf(stderr, "Attribute type (%s) must be int, float, string, or bool\n", type.c_str());
		exit(EXIT_FAILURE);
	}

	attribute_types.insert(std::pair<std::string, int>(name, t));
}

void set_attribute_accum(std::map<std::string, attribute_op> &attribute_accum, const char *arg) {
	const char *s = strchr(arg, ':');
	if (s == NULL) {
		fprintf(stderr, "-E%s option must be in the form -Ename:method\n", arg);
		exit(EXIT_FAILURE);
	}

	std::string name = std::string(arg, s - arg);
	std::string type = std::string(s + 1);
	attribute_op t;

	if (type == "sum") {
		t = op_sum;
	} else if (type == "product") {
		t = op_product;
	} else if (type == "mean") {
		t = op_mean;
	} else if (type == "max") {
		t = op_max;
	} else if (type == "min") {
		t = op_min;
	} else if (type == "concat") {
		t = op_concat;
	} else if (type == "comma") {
		t = op_comma;
	} else {
		fprintf(stderr, "Attribute method (%s) must be sum, product, mean, max, min, concat, or comma\n", type.c_str());
		exit(EXIT_FAILURE);
	}

	attribute_accum.insert(std::pair<std::string, attribute_op>(name, t));
}

void parse_json_source(const char *arg, struct source &src) {
	json_pull *jp = json_begin_string(arg);
	json_object *o = json_read_tree(jp);

	if (o == NULL) {
		fprintf(stderr, "%s: -L%s: %s\n", *av, arg, jp->error);
		exit(EXIT_FAILURE);
	}

	if (o->type != JSON_HASH) {
		fprintf(stderr, "%s: -L%s: not a JSON object\n", *av, arg);
		exit(EXIT_FAILURE);
	}

	json_object *fname = json_hash_get(o, "file");
	if (fname == NULL || fname->type != JSON_STRING) {
		fprintf(stderr, "%s: -L%s: requires \"file\": filename\n", *av, arg);
		exit(EXIT_FAILURE);
	}

	src.file = std::string(fname->string);

	json_object *layer = json_hash_get(o, "layer");
	if (layer != NULL && layer->type == JSON_STRING) {
		src.layer = std::string(layer->string);
	}

	json_object *description = json_hash_get(o, "description");
	if (description != NULL && description->type == JSON_STRING) {
		src.description = std::string(description->string);
	}

	json_object *format = json_hash_get(o, "format");
	if (format != NULL && format->type == JSON_STRING) {
		src.format = std::string(format->string);
	}

	json_free(o);
	json_end(jp);
}

int main(int argc, char **argv) {
#ifdef MTRACE
	mtrace();
#endif

	av = argv;
	init_cpus();

	extern int optind;
	extern char *optarg;
	int i;

	char *name = NULL;
	char *description = NULL;
	char *layername = NULL;
	char *out_mbtiles = NULL;
	char *out_dir = NULL;
	sqlite3 *outdb = NULL;
	int maxzoom = 14;
	int minzoom = 0;
	int basezoom = -1;
	double basezoom_marker_width = 1;
	int force = 0;
	int forcetable = 0;
	double droprate = 2.5;
	double gamma = 0;
	int buffer = 5;
	const char *tmpdir = "/tmp";
	const char *attribution = NULL;
	std::vector<source> sources;
	const char *prefilter = NULL;
	const char *postfilter = NULL;
	bool guess_maxzoom = false;

	std::set<std::string> exclude, include;
	std::map<std::string, int> attribute_types;
	std::map<std::string, attribute_op> attribute_accum;
	std::map<std::string, std::string> attribute_descriptions;
	int exclude_all = 0;
	int read_parallel = 0;
	int files_open_at_start;
	json_object *filter = NULL;

	for (i = 0; i < 256; i++) {
		prevent[i] = 0;
		additional[i] = 0;
	}

	static struct option long_options_orig[] = {
		{"Output tileset", 0, 0, 0},
		{"output", required_argument, 0, 'o'},
		{"output-to-directory", required_argument, 0, 'e'},
		{"force", no_argument, 0, 'f'},
		{"allow-existing", no_argument, 0, 'F'},

		{"Tileset description and attribution", 0, 0, 0},
		{"name", required_argument, 0, 'n'},
		{"attribution", required_argument, 0, 'A'},
		{"description", required_argument, 0, 'N'},
		{"tile-format", required_argument, 0, 'V'},

		{"Input files and layer names", 0, 0, 0},
		{"layer", required_argument, 0, 'l'},
		{"named-layer", required_argument, 0, 'L'},

		{"Parallel processing of input", 0, 0, 0},
		{"read-parallel", no_argument, 0, 'P'},

		{"Projection of input", 0, 0, 0},
		{"projection", required_argument, 0, 's'},

		{"Zoom levels", 0, 0, 0},
		{"maximum-zoom", required_argument, 0, 'z'},
		{"minimum-zoom", required_argument, 0, 'Z'},
		{"extend-zooms-if-still-dropping", no_argument, &additional[A_EXTEND_ZOOMS], 1},
		{"one-tile", required_argument, 0, 'R'},

		{"Tile resolution", 0, 0, 0},
		{"full-detail", required_argument, 0, 'd'},
		{"low-detail", required_argument, 0, 'D'},
		{"minimum-detail", required_argument, 0, 'm'},

		{"Filtering feature attributes", 0, 0, 0},
		{"exclude", required_argument, 0, 'x'},
		{"include", required_argument, 0, 'y'},
		{"exclude-all", no_argument, 0, 'X'},

		{"Modifying feature attributes", 0, 0, 0},
		{"attribute-type", required_argument, 0, 'T'},
		{"attribute-description", required_argument, 0, 'Y'},
		{"accumulate-attribute", required_argument, 0, 'E'},
		{"empty-csv-columns-are-null", no_argument, &prevent[P_EMPTY_CSV_COLUMNS], 1},

		{"Filtering features by attributes", 0, 0, 0},
		{"feature-filter-file", required_argument, 0, 'J'},
		{"feature-filter", required_argument, 0, 'j'},

		{"Dropping a fixed fraction of features by zoom level", 0, 0, 0},
		{"drop-rate", required_argument, 0, 'r'},
		{"base-zoom", required_argument, 0, 'B'},
		{"drop-lines", no_argument, &additional[A_LINE_DROP], 1},
		{"drop-polygons", no_argument, &additional[A_POLYGON_DROP], 1},
		{"cluster-distance", required_argument, 0, 'K'},

		{"Dropping or merging a fraction of features to keep under tile size limits", 0, 0, 0},
		{"drop-densest-as-needed", no_argument, &additional[A_DROP_DENSEST_AS_NEEDED], 1},
		{"drop-fraction-as-needed", no_argument, &additional[A_DROP_FRACTION_AS_NEEDED], 1},
		{"drop-smallest-as-needed", no_argument, &additional[A_DROP_SMALLEST_AS_NEEDED], 1},
		{"coalesce-densest-as-needed", no_argument, &additional[A_COALESCE_DENSEST_AS_NEEDED], 1},
		{"coalesce-fraction-as-needed", no_argument, &additional[A_COALESCE_FRACTION_AS_NEEDED], 1},
		{"coalesce-smallest-as-needed", no_argument, &additional[A_COALESCE_SMALLEST_AS_NEEDED], 1},
		{"force-feature-limit", no_argument, &prevent[P_DYNAMIC_DROP], 1},
		{"cluster-densest-as-needed", no_argument, &additional[A_CLUSTER_DENSEST_AS_NEEDED], 1},

		{"Dropping tightly overlapping features", 0, 0, 0},
		{"gamma", required_argument, 0, 'g'},
		{"increase-gamma-as-needed", no_argument, &additional[A_INCREASE_GAMMA_AS_NEEDED], 1},

		{"Line and polygon simplification", 0, 0, 0},
		{"simplification", required_argument, 0, 'S'},
		{"no-line-simplification", no_argument, &prevent[P_SIMPLIFY], 1},
		{"simplify-only-low-zooms", no_argument, &prevent[P_SIMPLIFY_LOW], 1},
		{"no-tiny-polygon-reduction", no_argument, &prevent[P_TINY_POLYGON_REDUCTION], 1},

		{"Attempts to improve shared polygon boundaries", 0, 0, 0},
		{"detect-shared-borders", no_argument, &additional[A_DETECT_SHARED_BORDERS], 1},
		{"grid-low-zooms", no_argument, &additional[A_GRID_LOW_ZOOMS], 1},

		{"Controlling clipping to tile boundaries", 0, 0, 0},
		{"buffer", required_argument, 0, 'b'},
		{"no-clipping", no_argument, &prevent[P_CLIPPING], 1},
		{"no-duplication", no_argument, &prevent[P_DUPLICATION], 1},

		{"Reordering features within each tile", 0, 0, 0},
		{"preserve-input-order", no_argument, &prevent[P_INPUT_ORDER], 1},
		{"reorder", no_argument, &additional[A_REORDER], 1},
		{"coalesce", no_argument, &additional[A_COALESCE], 1},
		{"reverse", no_argument, &additional[A_REVERSE], 1},

		{"Adding calculated attributes", 0, 0, 0},
		{"calculate-feature-density", no_argument, &additional[A_CALCULATE_FEATURE_DENSITY], 1},
		{"generate-ids", no_argument, &additional[A_GENERATE_IDS], 1},

		{"Trying to correct bad source geometry", 0, 0, 0},
		{"detect-longitude-wraparound", no_argument, &additional[A_DETECT_WRAPAROUND], 1},
		{"use-source-polygon-winding", no_argument, &prevent[P_USE_SOURCE_POLYGON_WINDING], 1},
		{"reverse-source-polygon-winding", no_argument, &prevent[P_REVERSE_SOURCE_POLYGON_WINDING], 1},

		{"Filtering tile contents", 0, 0, 0},
		{"prefilter", required_argument, 0, 'C'},
		{"postfilter", required_argument, 0, 'c'},

		{"Setting or disabling tile size limits", 0, 0, 0},
		{"maximum-tile-bytes", required_argument, 0, 'M'},
		{"maximum-tile-features", required_argument, 0, 'O'},
		{"no-feature-limit", no_argument, &prevent[P_FEATURE_LIMIT], 1},
		{"no-tile-size-limit", no_argument, &prevent[P_KILOBYTE_LIMIT], 1},
		{"no-tile-compression", no_argument, &prevent[P_TILE_COMPRESSION], 1},
		{"no-tile-stats", no_argument, &prevent[P_TILE_STATS], 1},
		{"tile-stats-attributes-limit", required_argument, 0, '~'},
		{"tile-stats-sample-values-limit", required_argument, 0, '~'},
		{"tile-stats-values-limit", required_argument, 0, '~'},

		{"Temporary storage", 0, 0, 0},
		{"temporary-directory", required_argument, 0, 't'},

		{"Progress indicator", 0, 0, 0},
		{"quiet", no_argument, 0, 'q'},
		{"no-progress-indicator", no_argument, 0, 'Q'},
		{"progress-interval", required_argument, 0, 'U'},
		{"version", no_argument, 0, 'v'},

		{"", 0, 0, 0},
		{"prevent", required_argument, 0, 'p'},
		{"additional", required_argument, 0, 'a'},
		{"check-polygons", no_argument, &additional[A_DEBUG_POLYGON], 1},
		{"no-polygon-splitting", no_argument, &prevent[P_POLYGON_SPLIT], 1},
		{"prefer-radix-sort", no_argument, &additional[A_PREFER_RADIX_SORT], 1},

		{0, 0, 0, 0},
	};

	static struct option long_options[sizeof(long_options_orig) / sizeof(long_options_orig[0])];
	static char getopt_str[sizeof(long_options_orig) / sizeof(long_options_orig[0]) * 2 + 1];

	{
		size_t out = 0;
		size_t cout = 0;
		for (size_t lo = 0; long_options_orig[lo].name != NULL; lo++) {
			if (long_options_orig[lo].val != 0) {
				long_options[out++] = long_options_orig[lo];

				if (long_options_orig[lo].val > ' ') {
					getopt_str[cout++] = long_options_orig[lo].val;

					if (long_options_orig[lo].has_arg == required_argument) {
						getopt_str[cout++] = ':';
					}
				}
			}
		}
		long_options[out] = {0, 0, 0, 0};
		getopt_str[cout] = '\0';

		for (size_t lo = 0; long_options[lo].name != NULL; lo++) {
			if (long_options[lo].flag != NULL) {
				if (*long_options[lo].flag != 0) {
					fprintf(stderr, "Internal error: reused %s\n", long_options[lo].name);
					exit(EXIT_FAILURE);
				}
				*long_options[lo].flag = 1;
			}
		}

		for (size_t lo = 0; long_options[lo].name != NULL; lo++) {
			if (long_options[lo].flag != NULL) {
				*long_options[lo].flag = 0;
			}
		}
	}

	int option_index = 0;
	while ((i = getopt_long(argc, argv, getopt_str, long_options, &option_index)) != -1) {
		switch (i) {
		case 0:
			break;

<<<<<<< HEAD
		case 'V':
			if (strcmp(optarg, "blake") == 0) {
				mvt_format = mvt_blake;
			} else if (strcmp(optarg, "original") == 0) {
				mvt_format = mvt_original;
			} else if (strcmp(optarg, "reordered") == 0) {
				mvt_format = mvt_reordered;
			} else {
				fprintf(stderr, "Unknown vector tile format %s\n", optarg);
				exit(EXIT_FAILURE);
			}
			break;
=======
		case '~': {
			const char *opt = long_options[option_index].name;
			if (strcmp(opt, "tile-stats-attributes-limit") == 0) {
				max_tilestats_attributes = atoi(optarg);
			} else if (strcmp(opt, "tile-stats-sample-values-limit") == 0) {
				max_tilestats_sample_values = atoi(optarg);
			} else if (strcmp(opt, "tile-stats-values-limit") == 0) {
				max_tilestats_values = atoi(optarg);
			}
			break;
		}
>>>>>>> 9949d7ed

		case 'n':
			name = optarg;
			break;

		case 'N':
			description = optarg;
			break;

		case 'l':
			layername = optarg;
			break;

		case 'A':
			attribution = optarg;
			break;

		case 'L': {
			struct source src;
			if (optarg[0] == '{') {
				parse_json_source(optarg, src);
			} else {
				char *cp = strchr(optarg, ':');
				if (cp == NULL || cp == optarg) {
					fprintf(stderr, "%s: -L requires layername:file\n", argv[0]);
					exit(EXIT_FAILURE);
				}
				src.layer = std::string(optarg).substr(0, cp - optarg);
				src.file = std::string(cp + 1);
			}
			sources.push_back(src);
			break;
		}

		case 'z':
			if (strcmp(optarg, "g") == 0) {
				maxzoom = MAX_ZOOM;
				guess_maxzoom = true;
			} else {
				maxzoom = atoi_require(optarg, "Maxzoom");
			}
			break;

		case 'Z':
			minzoom = atoi_require(optarg, "Minzoom");
			break;

		case 'R': {
			unsigned z, x, y;
			if (sscanf(optarg, "%u/%u/%u", &z, &x, &y) == 3) {
				minzoom = z;
				maxzoom = z;
				justx = x;
				justy = y;
			} else {
				fprintf(stderr, "--one-tile argument must be z/x/y\n");
				exit(EXIT_FAILURE);
			}
			break;
		}

		case 'B':
			if (strcmp(optarg, "g") == 0) {
				basezoom = -2;
			} else if (optarg[0] == 'g' || optarg[0] == 'f') {
				basezoom = -2;
				if (optarg[0] == 'g') {
					basezoom_marker_width = atof_require(optarg + 1, "Marker width");
				} else {
					basezoom_marker_width = sqrt(50000 / atof_require(optarg + 1, "Marker width"));
				}
				if (basezoom_marker_width == 0 || atof_require(optarg + 1, "Marker width") == 0) {
					fprintf(stderr, "%s: Must specify value >0 with -B%c\n", argv[0], optarg[0]);
					exit(EXIT_FAILURE);
				}
			} else {
				basezoom = atoi_require(optarg, "Basezoom");
				if (basezoom == 0 && strcmp(optarg, "0") != 0) {
					fprintf(stderr, "%s: Couldn't understand -B%s\n", argv[0], optarg);
					exit(EXIT_FAILURE);
				}
			}
			break;

		case 'K':
			cluster_distance = atoi_require(optarg, "Cluster distance");
			if (cluster_distance > 255) {
				fprintf(stderr, "%s: --cluster-distance %d is too big; limit is 255\n", argv[0], cluster_distance);
				exit(EXIT_FAILURE);
			}
			break;

		case 'd':
			full_detail = atoi_require(optarg, "Full detail");
			break;

		case 'D':
			low_detail = atoi_require(optarg, "Low detail");
			break;

		case 'm':
			min_detail = atoi_require(optarg, "Min detail");
			break;

		case 'o':
			if (out_mbtiles != NULL) {
				fprintf(stderr, "%s: Can't specify both %s and %s as output\n", argv[0], out_mbtiles, optarg);
				exit(EXIT_FAILURE);
			}
			if (out_dir != NULL) {
				fprintf(stderr, "%s: Can't specify both %s and %s as output\n", argv[0], out_dir, optarg);
				exit(EXIT_FAILURE);
			}
			out_mbtiles = optarg;
			break;

		case 'e':
			if (out_mbtiles != NULL) {
				fprintf(stderr, "%s: Can't specify both %s and %s as output\n", argv[0], out_mbtiles, optarg);
				exit(EXIT_FAILURE);
			}
			if (out_dir != NULL) {
				fprintf(stderr, "%s: Can't specify both %s and %s as output\n", argv[0], out_dir, optarg);
				exit(EXIT_FAILURE);
			}
			out_dir = optarg;
			break;

		case 'x':
			exclude.insert(std::string(optarg));
			break;

		case 'y':
			exclude_all = 1;
			include.insert(std::string(optarg));
			break;

		case 'X':
			exclude_all = 1;
			break;

		case 'Y': {
			char *cp = strchr(optarg, ':');
			if (cp == NULL || cp == optarg) {
				fprintf(stderr, "%s: -Y requires attribute:description\n", argv[0]);
				exit(EXIT_FAILURE);
			}
			std::string attrib = std::string(optarg).substr(0, cp - optarg);
			std::string desc = std::string(cp + 1);
			attribute_descriptions.insert(std::pair<std::string, std::string>(attrib, desc));
		} break;

		case 'J':
			filter = read_filter(optarg);
			break;

		case 'j':
			filter = parse_filter(optarg);
			break;

		case 'r':
			if (strcmp(optarg, "g") == 0) {
				droprate = -2;
			} else if (optarg[0] == 'g' || optarg[0] == 'f') {
				droprate = -2;
				if (optarg[0] == 'g') {
					basezoom_marker_width = atof_require(optarg + 1, "Marker width");
				} else {
					basezoom_marker_width = sqrt(50000 / atof_require(optarg + 1, "Marker width"));
				}
				if (basezoom_marker_width == 0 || atof_require(optarg + 1, "Marker width") == 0) {
					fprintf(stderr, "%s: Must specify value >0 with -r%c\n", argv[0], optarg[0]);
					exit(EXIT_FAILURE);
				}
			} else {
				droprate = atof_require(optarg, "Drop rate");
			}
			break;

		case 'b':
			buffer = atoi_require(optarg, "Buffer");
			break;

		case 'f':
			force = 1;
			break;

		case 'F':
			forcetable = 1;
			break;

		case 't':
			tmpdir = optarg;
			if (tmpdir[0] != '/') {
				fprintf(stderr, "Warning: temp directory %s doesn't begin with /\n", tmpdir);
			}
			break;

		case 'g':
			gamma = atof_require(optarg, "Gamma");
			break;

		case 'q':
			quiet = 1;
			break;

		case 'Q':
			quiet_progress = 1;
			break;

		case 'U':
			progress_interval = atof_require(optarg, "Progress interval");
			break;

		case 'p': {
			char *cp;
			for (cp = optarg; *cp != '\0'; cp++) {
				if (has_name(long_options, &prevent[*cp & 0xFF])) {
					prevent[*cp & 0xFF] = 1;
				} else {
					fprintf(stderr, "%s: Unknown option -p%c\n", argv[0], *cp);
					exit(EXIT_FAILURE);
				}
			}
			break;
		}

		case 'a': {
			char *cp;
			for (cp = optarg; *cp != '\0'; cp++) {
				if (has_name(long_options, &additional[*cp & 0xFF])) {
					additional[*cp & 0xFF] = 1;
				} else {
					fprintf(stderr, "%s: Unknown option -a%c\n", argv[0], *cp);
					exit(EXIT_FAILURE);
				}
			}
			break;
		}

		case 'v':
			fprintf(stderr, "tippecanoe %s\n", VERSION);
			exit(EXIT_FAILURE);

		case 'P':
			read_parallel = 1;
			break;

		case 's':
			set_projection_or_exit(optarg);
			break;

		case 'S':
			simplification = atof_require(optarg, "Simplification");
			if (simplification <= 0) {
				fprintf(stderr, "%s: --simplification must be > 0\n", argv[0]);
				exit(EXIT_FAILURE);
			}
			break;

		case 'M':
			max_tile_size = atoll_require(optarg, "Max tile size");
			break;

		case 'O':
			max_tile_features = atoll_require(optarg, "Max tile features");
			break;

		case 'c':
			postfilter = optarg;
			break;

		case 'C':
			prefilter = optarg;
			break;

		case 'T':
			set_attribute_type(attribute_types, optarg);
			break;

		case 'E':
			set_attribute_accum(attribute_accum, optarg);
			break;

		default: {
			int width = 7 + strlen(argv[0]);
			fprintf(stderr, "Unknown option -%c\n", i);
			fprintf(stderr, "Usage: %s [options] [file.json ...]", argv[0]);
			for (size_t lo = 0; long_options_orig[lo].name != NULL && strlen(long_options_orig[lo].name) > 0; lo++) {
				if (long_options_orig[lo].val == 0) {
					fprintf(stderr, "\n  %s\n        ", long_options_orig[lo].name);
					width = 8;
					continue;
				}
				if (width + strlen(long_options_orig[lo].name) + 9 >= 80) {
					fprintf(stderr, "\n        ");
					width = 8;
				}
				width += strlen(long_options_orig[lo].name) + 9;
				if (strcmp(long_options_orig[lo].name, "output") == 0) {
					fprintf(stderr, " --%s=output.mbtiles", long_options_orig[lo].name);
					width += 9;
				} else if (long_options_orig[lo].has_arg) {
					fprintf(stderr, " [--%s=...]", long_options_orig[lo].name);
				} else {
					fprintf(stderr, " [--%s]", long_options_orig[lo].name);
				}
			}
			if (width + 16 >= 80) {
				fprintf(stderr, "\n        ");
				width = 8;
			}
			fprintf(stderr, "\n");
			exit(EXIT_FAILURE);
		}
		}
	}

	if (max_tilestats_sample_values < max_tilestats_values) {
		max_tilestats_sample_values = max_tilestats_values;
	}

	signal(SIGPIPE, SIG_IGN);

	files_open_at_start = open("/dev/null", O_RDONLY | O_CLOEXEC);
	if (files_open_at_start < 0) {
		perror("open /dev/null");
		exit(EXIT_FAILURE);
	}
	if (close(files_open_at_start) != 0) {
		perror("close");
		exit(EXIT_FAILURE);
	}

	if (full_detail <= 0) {
		full_detail = 12;
	}

	if (full_detail < min_detail || low_detail < min_detail) {
		fprintf(stderr, "%s: Full detail and low detail must be at least minimum detail\n", argv[0]);
		exit(EXIT_FAILURE);
	}

	// Need two checks: one for geometry representation, the other for
	// index traversal when guessing base zoom and drop rate
	if (!guess_maxzoom) {
		if (maxzoom > 32 - full_detail) {
			maxzoom = 32 - full_detail;
			fprintf(stderr, "Highest supported zoom with detail %d is %d\n", full_detail, maxzoom);
		}
		if (maxzoom > 33 - low_detail) {  // that is, maxzoom - 1 > 32 - low_detail
			maxzoom = 33 - low_detail;
			fprintf(stderr, "Highest supported zoom with low detail %d is %d\n", low_detail, maxzoom);
		}
	}
	if (maxzoom > MAX_ZOOM) {
		maxzoom = MAX_ZOOM;
		fprintf(stderr, "Highest supported zoom is %d\n", maxzoom);
	}

	if (minzoom > maxzoom) {
		fprintf(stderr, "minimum zoom -Z cannot be greater than maxzoom -z\n");
		exit(EXIT_FAILURE);
	}

	if (basezoom == -1) {
		if (!guess_maxzoom) {
			basezoom = maxzoom;
		}
	}

	geometry_scale = 32 - (full_detail + maxzoom);
	if (geometry_scale < 0) {
		geometry_scale = 0;
		if (!guess_maxzoom) {
			fprintf(stderr, "Full detail + maxzoom > 32, so you are asking for more detail than is available.\n");
		}
	}

	if ((basezoom < 0 || droprate < 0) && (gamma < 0)) {
		// Can't use randomized (as opposed to evenly distributed) dot dropping
		// if rate and base aren't known during feature reading.
		gamma = 0;
		fprintf(stderr, "Forcing -g0 since -B or -r is not known\n");
	}

	if (out_mbtiles == NULL && out_dir == NULL) {
		fprintf(stderr, "%s: must specify -o out.mbtiles or -e directory\n", argv[0]);
		exit(EXIT_FAILURE);
	}

	if (out_mbtiles != NULL && out_dir != NULL) {
		fprintf(stderr, "%s: Options -o and -e cannot be used together\n", argv[0]);
		exit(EXIT_FAILURE);
	}

	if (out_mbtiles != NULL) {
		if (force) {
			unlink(out_mbtiles);
		}

		outdb = mbtiles_open(out_mbtiles, argv, forcetable);
	}
	if (out_dir != NULL) {
		check_dir(out_dir, force, forcetable);
	}

	int ret = EXIT_SUCCESS;

	for (i = optind; i < argc; i++) {
		struct source src;
		src.layer = "";
		src.file = std::string(argv[i]);
		sources.push_back(src);
	}

	if (sources.size() == 0) {
		struct source src;
		src.layer = "";
		src.file = "";  // standard input
		sources.push_back(src);
	}

	if (layername != NULL) {
		for (size_t a = 0; a < sources.size(); a++) {
			sources[a].layer = layername;
		}
	}

	long long file_bbox[4] = {UINT_MAX, UINT_MAX, 0, 0};

	ret = read_input(sources, name ? name : out_mbtiles ? out_mbtiles : out_dir, maxzoom, minzoom, basezoom, basezoom_marker_width, outdb, out_dir, &exclude, &include, exclude_all, filter, droprate, buffer, tmpdir, gamma, read_parallel, forcetable, attribution, gamma != 0, file_bbox, prefilter, postfilter, description, guess_maxzoom, &attribute_types, argv[0], &attribute_accum, attribute_descriptions);

	if (outdb != NULL) {
		mbtiles_close(outdb, argv[0]);
	}

#ifdef MTRACE
	muntrace();
#endif

	i = open("/dev/null", O_RDONLY | O_CLOEXEC);
	// i < files_open_at_start is not an error, because reading from a pipe closes stdin
	if (i > files_open_at_start) {
		fprintf(stderr, "Internal error: did not close all files: %d\n", i);
		exit(EXIT_FAILURE);
	}

	if (filter != NULL) {
		json_free(filter);
	}

	return ret;
}

int mkstemp_cloexec(char *name) {
	int fd = mkstemp(name);
	if (fd >= 0) {
		if (fcntl(fd, F_SETFD, FD_CLOEXEC) < 0) {
			perror("cloexec for temporary file");
			exit(EXIT_FAILURE);
		}
	}
	return fd;
}

FILE *fopen_oflag(const char *name, const char *mode, int oflag) {
	int fd = open(name, oflag);
	if (fd < 0) {
		return NULL;
	}
	return fdopen(fd, mode);
}

bool progress_time() {
	if (progress_interval == 0.0) {
		return true;
	}

	struct timeval tv;
	double now;
	if (gettimeofday(&tv, NULL) != 0) {
		fprintf(stderr, "%s: Can't get the time of day: %s\n", *av, strerror(errno));
		now = 0;
	} else {
		now = tv.tv_sec + tv.tv_usec / 1000000.0;
	}

	if (now - last_progress >= progress_interval) {
		last_progress = now;
		return true;
	} else {
		return false;
	}
}<|MERGE_RESOLUTION|>--- conflicted
+++ resolved
@@ -2675,7 +2675,6 @@
 		case 0:
 			break;
 
-<<<<<<< HEAD
 		case 'V':
 			if (strcmp(optarg, "blake") == 0) {
 				mvt_format = mvt_blake;
@@ -2688,7 +2687,7 @@
 				exit(EXIT_FAILURE);
 			}
 			break;
-=======
+
 		case '~': {
 			const char *opt = long_options[option_index].name;
 			if (strcmp(opt, "tile-stats-attributes-limit") == 0) {
@@ -2700,7 +2699,6 @@
 			}
 			break;
 		}
->>>>>>> 9949d7ed
 
 		case 'n':
 			name = optarg;
