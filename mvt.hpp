#ifndef MVT_HPP
#define MVT_HPP

#include <sqlite3.h>
#include <string>
#include <map>
#include <set>
#include <vector>

struct mvt_value;
struct mvt_layer;

enum mvt_fmt {
	mvt_blake,
	mvt_original,
	mvt_reordered,
	mvt_blake_float,
};

extern int mvt_format;

enum mvt_operation {
	mvt_moveto = 1,
	mvt_lineto = 2,
	mvt_closepath = 7
};

struct mvt_geometry {
	long long x = 0;
	long long y = 0;
	int /* mvt_operation */ op = 0;

	mvt_geometry(int op, long long x, long long y);

	bool operator<(mvt_geometry const &s) const {
		if (y < s.y || (y == s.y && x < s.x)) {
			return true;
		} else {
			return false;
		}
	}

	bool operator==(mvt_geometry const &s) const {
		return y == s.y && x == s.x;
	}
};

enum mvt_geometry_type {
	mvt_point = 1,
	mvt_linestring = 2,
	mvt_polygon = 3
};

struct mvt_feature {
	std::vector<unsigned> tags{};
	std::vector<unsigned long> properties{};
	std::vector<mvt_geometry> geometry{};
	int /* mvt_geometry_type */ type = 0;
	unsigned long long id = 0;
	bool has_id = false;
	bool dropped = false;

	mvt_feature() {
		has_id = false;
		id = 0;
	}
};

enum mvt_value_type {
	mvt_string,
	mvt_float,
	mvt_double,
	mvt_int,
	mvt_uint,
	mvt_sint,
	mvt_bool,
	mvt_hash,
	mvt_list,
	mvt_null,
};

struct mvt_value {
	mvt_value_type type;
	std::string string_value;
	std::vector<size_t> list_value;
	union {
		float float_value;
		double double_value;
		long long int_value;
		unsigned long long uint_value;
		long long sint_value;
		bool bool_value;
		int null_value;
	} numeric_value;

	bool operator<(const mvt_value &o) const;
	std::string toString() const;

	mvt_value() {
		this->type = mvt_double;
		this->string_value = "";
		this->numeric_value.double_value = 0;
	}
};

struct mvt_layer {
	int version = 0;
	std::string name = "";
	std::vector<mvt_feature> features{};
	std::vector<std::string> keys{};
	std::vector<mvt_value> values{};
	std::vector<std::string> string_values{};
	std::vector<double> double_values{};
	std::vector<float> float_values{};
	std::vector<long> sint64_values{};
	std::vector<unsigned long> uint64_values{};
	long long extent = 0;

	// Add a key-value pair to a feature, using this layer's constant pool
	void tag(mvt_feature &feature, std::string key, mvt_value value);
<<<<<<< HEAD
	void tag_v3(mvt_feature &feature, std::string key, mvt_value value);
=======
	size_t tag_value(mvt_value const &value);
	size_t tag_key(std::string const &key);
>>>>>>> 9319f2e1

	// For tracking the key-value constants already used in this layer
	std::map<std::string, size_t> key_map{};
	std::map<mvt_value, size_t> value_map{};
	std::map<mvt_value, unsigned long> property_map{};

	mvt_value decode_property(unsigned long property) const;
	void reorder_values();
};

struct mvt_tile {
	std::vector<mvt_layer> layers{};

	std::string encode();
	bool decode(std::string &message, bool &was_compressed);
};

bool is_compressed(std::string const &data);
int decompress(std::string const &input, std::string &output);
int compress(std::string const &input, std::string &output);
int dezig(unsigned n);

mvt_value stringified_to_mvt_value(int type, const char *s);

bool is_integer(const char *s, long long *v);
bool is_unsigned_integer(const char *s, unsigned long long *v);
#endif<|MERGE_RESOLUTION|>--- conflicted
+++ resolved
@@ -118,12 +118,9 @@
 
 	// Add a key-value pair to a feature, using this layer's constant pool
 	void tag(mvt_feature &feature, std::string key, mvt_value value);
-<<<<<<< HEAD
 	void tag_v3(mvt_feature &feature, std::string key, mvt_value value);
-=======
 	size_t tag_value(mvt_value const &value);
 	size_t tag_key(std::string const &key);
->>>>>>> 9319f2e1
 
 	// For tracking the key-value constants already used in this layer
 	std::map<std::string, size_t> key_map{};
