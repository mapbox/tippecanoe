#define VT_POINT 1
#define VT_LINE 2
#define VT_POLYGON 3

#define VT_END 0
#define VT_MOVETO 1
#define VT_LINETO 2
#define VT_CLOSEPATH 7

#define VT_STRING 1
#define VT_NUMBER 2
#define VT_BOOLEAN 7

struct pool;

void serialize_int(FILE *out, int n, long long *fpos, const char *fname);
void serialize_long_long(FILE *out, long long n, long long *fpos, const char *fname);
void serialize_byte(FILE *out, signed char n, long long *fpos, const char *fname);
void serialize_uint(FILE *out, unsigned n, long long *fpos, const char *fname);
void serialize_string(FILE *out, const char *s, long long *fpos, const char *fname);

void deserialize_int(char **f, int *n);
void deserialize_long_long(char **f, long long *n);
void deserialize_uint(char **f, unsigned *n);
void deserialize_byte(char **f, signed char *n);
struct pool_val *deserialize_string(char **f, struct pool *p, int type);

long long write_tile(char **geom, char *metabase, char *stringpool, unsigned *file_bbox, int z, unsigned x, unsigned y, int detail, int min_detail, int basezoom, struct pool **file_keys, char **layernames, sqlite3 *outdb, double droprate, int buffer, const char *fname, FILE **geomfile, int file_minzoom, int file_maxzoom, double todo, char *geomstart, long long along, double gamma, int nlayers, int *prevent, int *additional);

int traverse_zooms(int *geomfd, off_t *geom_size, char *metabase, char *stringpool, struct pool **file_keys, unsigned *midx, unsigned *midy, char **layernames, int maxzoom, int minzoom, int basezoom, sqlite3 *outdb, double droprate, int buffer, const char *fname, const char *tmpdir, double gamma, int nlayers, int *prevent, int *additional, int full_detail, int low_detail, int min_detail, long long *meta_off, long long *pool_off, unsigned *initial_x, unsigned *initial_y);

int manage_gap(unsigned long long index, unsigned long long *previndex, double scale, double gamma, double *gap);

extern int geometry_scale;
extern int quiet;

extern int CPUS;
extern int TEMP_FILES;

static int additional_options[] = {
#define A_COALESCE ((int) 'c')
	A_COALESCE,
#define A_REVERSE ((int) 'r')
	A_REVERSE,
#define A_REORDER ((int) 'o')
	A_REORDER,
#define A_LINE_DROP ((int) 'l')
	A_LINE_DROP,
<<<<<<< HEAD
#define A_DEBUG_POLYGON ((int) 'd')
	A_DEBUG_POLYGON,
=======
#define A_POLYGON_DROP ((int) 'p')
	A_POLYGON_DROP,
>>>>>>> 1792a13e
#define A_PREFER_RADIX_SORT ((int) 'r')
	A_PREFER_RADIX_SORT,
};

static int prevent_options[] = {
#define P_SIMPLIFY ((int) 's')
	P_SIMPLIFY,
#define P_SIMPLIFY_LOW ((int) 'S')
	P_SIMPLIFY_LOW,
#define P_FEATURE_LIMIT ((int) 'f')
	P_FEATURE_LIMIT,
#define P_KILOBYTE_LIMIT ((int) 'k')
	P_KILOBYTE_LIMIT,
#define P_DYNAMIC_DROP ((int) 'd')
	P_DYNAMIC_DROP,
#define P_INPUT_ORDER ((int) 'i')
	P_INPUT_ORDER,
#define P_POLYGON_SPLIT ((int) 'p')
	P_POLYGON_SPLIT,
};<|MERGE_RESOLUTION|>--- conflicted
+++ resolved
@@ -46,13 +46,10 @@
 	A_REORDER,
 #define A_LINE_DROP ((int) 'l')
 	A_LINE_DROP,
-<<<<<<< HEAD
 #define A_DEBUG_POLYGON ((int) 'd')
 	A_DEBUG_POLYGON,
-=======
 #define A_POLYGON_DROP ((int) 'p')
 	A_POLYGON_DROP,
->>>>>>> 1792a13e
 #define A_PREFER_RADIX_SORT ((int) 'r')
 	A_PREFER_RADIX_SORT,
 };
