--- conflicted
+++ resolved
@@ -22,13 +22,9 @@
 
 extern size_t max_tile_size;
 
-<<<<<<< HEAD
 int mkstemp_cloexec(char *name);
 FILE *fopen_oflag(const char *name, const char *mode, int oflag);
 
 #define MAX_ZOOM 24
-=======
-#define MAX_ZOOM 24
 
-#endif
->>>>>>> e982b2f6
+#endif