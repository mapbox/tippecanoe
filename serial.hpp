--- conflicted
+++ resolved
@@ -65,9 +65,6 @@
 };
 
 void serialize_feature(FILE *geomfile, serial_feature *sf, long long *geompos, const char *fname, long long wx, long long wy, bool include_minzoom);
-<<<<<<< HEAD
 serial_feature deserialize_feature(FILE *geoms, long long *geompos_in, char *metabase, long long *meta_off, unsigned z, unsigned tx, unsigned ty, unsigned *initial_x, unsigned *initial_y);
-=======
 
-#endif
->>>>>>> e982b2f6
+#endif