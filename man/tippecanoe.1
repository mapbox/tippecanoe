.TH tippecanoe
.PP
Builds vector tilesets \[la]https://www.mapbox.com/developers/vector-tiles/\[ra] from large (or small) collections of GeoJSON \[la]http://geojson.org/\[ra], Geobuf \[la]https://github.com/mapbox/geobuf\[ra], or CSV \[la]https://en.wikipedia.org/wiki/Comma-separated_values\[ra] features,
like these \[la]MADE_WITH.md\[ra]\&.
.PP
[Mapbox Tippecanoe](\[la]https://user-images.githubusercontent.com/1951835/36568734-ede27ec0-17df-11e8-8c22-ffaaebb8daf4.JPG\[ra])
.PP
[Build Status](https://travis\-ci.org/mapbox/tippecanoe.svg) \[la]https://travis-ci.org/mapbox/tippecanoe\[ra]
[Coverage Status](https://codecov.io/gh/mapbox/tippecanoe/branch/master/graph/badge.svg) \[la]https://codecov.io/gh/mapbox/tippecanoe\[ra]
.SH Intent
.PP
The goal of Tippecanoe is to enable making a scale\-independent view of your data,
so that at any level from the entire world to a single building, you can see
the density and texture of the data rather than a simplification from dropping
supposedly unimportant features or clustering or aggregating them.
.PP
If you give it all of OpenStreetMap and zoom out, it should give you back
something that looks like "All Streets \[la]http://benfry.com/allstreets/map5.html\[ra]"
rather than something that looks like an Interstate road atlas.
.PP
If you give it all the building footprints in Los Angeles and zoom out
far enough that most individual buildings are no longer discernable, you
should still be able to see the extent and variety of development in every neighborhood,
not just the largest downtown buildings.
.PP
If you give it a collection of years of tweet locations, you should be able to
see the shape and relative popularity of every point of interest and every
significant travel corridor.
.SH Installation
.PP
The easiest way to install tippecanoe on OSX is with Homebrew \[la]http://brew.sh/\[ra]:
.PP
.RS
.nf
$ brew install tippecanoe
.fi
.RE
.PP
On Ubuntu it will usually be easiest to build from the source repository:
.PP
.RS
.nf
$ git clone git@github.com:mapbox/tippecanoe.git
$ cd tippecanoe
$ make \-j
$ make install
.fi
.RE
.PP
See Development \[la]#development\[ra] below for how to upgrade your
C++ compiler or install prerequisite packages if you get
compiler errors.
.SH Usage
.PP
.RS
.nf
$ tippecanoe \-o file.mbtiles [options] [file.json file.json.gz file.geobuf ...]
.fi
.RE
.PP
If no files are specified, it reads GeoJSON from the standard input.
If multiple files are specified, each is placed in its own layer.
.PP
The GeoJSON features need not be wrapped in a FeatureCollection.
You can concatenate multiple GeoJSON features or files together,
and it will parse out the features and ignore whatever other objects
it encounters.
.SH Try this first
.PP
If you aren't sure what options to use, try this:
.PP
.RS
.nf
$ tippecanoe \-o out.mbtiles \-zg \-\-drop\-densest\-as\-needed in.geojson
.fi
.RE
.PP
The \fB\fC\-zg\fR option will make Tippecanoe choose a maximum zoom level that should be
high enough to reflect the precision of the original data. (If it turns out still
not to be as detailed as you want, use \fB\fC\-z\fR manually with a higher number.)
.PP
If the tiles come out too big, the \fB\fC\-\-drop\-densest\-as\-needed\fR option will make
Tippecanoe try dropping what should be the least visible features at each zoom level.
(If it drops too many features, use \fB\fC\-x\fR to leave out some feature attributes that
you didn't really need.)
.SH Examples
.PP
Create a tileset of TIGER roads for Alameda County, to zoom level 13, with a custom layer name and description:
.PP
.RS
.nf
$ tippecanoe \-o alameda.mbtiles \-l alameda \-n "Alameda County from TIGER" \-z13 tl_2014_06001_roads.json
.fi
.RE
.PP
Create a tileset of all TIGER roads, at only zoom level 12, but with higher detail than normal,
with a custom layer name and description, and leaving out the \fB\fCLINEARID\fR and \fB\fCRTTYP\fR attributes:
.PP
.RS
.nf
$ cat tiger/tl_2014_*_roads.json | tippecanoe \-o tiger.mbtiles \-l roads \-n "All TIGER roads, one zoom" \-z12 \-Z12 \-d14 \-x LINEARID \-x RTTYP
.fi
.RE
.SH Options
.PP
There are a lot of options. A lot of the time you won't want to use any of them
other than \fB\fC\-o\fR \fIoutput\fP\fB\fC\&.mbtiles\fR to name the output file, and probably \fB\fC\-f\fR to
delete the file that already exists with that name.
.PP
If you aren't sure what the right maxzoom is for your data, \fB\fC\-zg\fR will guess one for you
based on the density of features.
.PP
Tippecanoe will normally drop a fraction of point features at zooms below the maxzoom,
to keep the low\-zoom tiles from getting too big. If you have a smaller data set where
all the points would fit without dropping any of them, use \fB\fC\-r1\fR to keep them all.
If you do want point dropping, but you still want the tiles to be denser than \fB\fC\-zg\fR
thinks they should be, use \fB\fC\-B\fR to set a basezoom lower than the maxzoom.
.PP
If some of your tiles are coming out too big in spite of the settings above, you will
often want to use \fB\fC\-\-drop\-densest\-as\-needed\fR to drop whatever fraction of the features
is necessary at each zoom level to make that zoom level's tiles work.
.PP
If your features have a lot of attributes, use \fB\fC\-y\fR to keep only the ones you really need.
.PP
If your input is formatted as newline\-delimited GeoJSON, use \fB\fC\-P\fR to make input parsing a lot faster.
.SS Output tileset
.RS
.IP \(bu 2
\fB\fC\-o\fR \fIfile\fP\fB\fC\&.mbtiles\fR or \fB\fC\-\-output=\fR\fIfile\fP\fB\fC\&.mbtiles\fR: Name the output file.
.IP \(bu 2
\fB\fC\-e\fR \fIdirectory\fP or \fB\fC\-\-output\-to\-directory\fR=\fIdirectory\fP: Write tiles to the specified \fIdirectory\fP instead of to an mbtiles file.
.IP \(bu 2
\fB\fC\-f\fR or \fB\fC\-\-force\fR: Delete the mbtiles file if it already exists instead of giving an error
.IP \(bu 2
\fB\fC\-F\fR or \fB\fC\-\-allow\-existing\fR: Proceed (without deleting existing data) if the metadata or tiles table already exists
or if metadata fields can't be set. You probably don't want to use this.
.RE
.SS Tileset description and attribution
.RS
.IP \(bu 2
\fB\fC\-n\fR \fIname\fP or \fB\fC\-\-name=\fR\fIname\fP: Human\-readable name for the tileset (default file.json)
.IP \(bu 2
\fB\fC\-A\fR \fItext\fP or \fB\fC\-\-attribution=\fR\fItext\fP: Attribution (HTML) to be shown with maps that use data from this tileset.
.IP \(bu 2
\fB\fC\-N\fR \fIdescription\fP or \fB\fC\-\-description=\fR\fIdescription\fP: Description for the tileset (default file.mbtiles)
.RE
.SS Input files and layer names
.RS
.IP \(bu 2
\fIname\fP\fB\fC\&.json\fR or \fIname\fP\fB\fC\&.geojson\fR: Read the named GeoJSON input file into a layer called \fIname\fP\&.
.IP \(bu 2
\fIname\fP\fB\fC\&.json.gz\fR or \fIname\fP\fB\fC\&.geojson.gz\fR: Read the named gzipped GeoJSON input file into a layer called \fIname\fP\&.
.IP \(bu 2
\fIname\fP\fB\fC\&.geobuf\fR: Read the named Geobuf input file into a layer called \fIname\fP\&.
.IP \(bu 2
\fIname\fP\fB\fC\&.csv\fR: Read the named CSV input file into a layer called \fIname\fP\&.
.IP \(bu 2
\fB\fC\-l\fR \fIname\fP or \fB\fC\-\-layer=\fR\fIname\fP: Use the specified layer name instead of deriving a name from the input filename or output tileset. If there are multiple input files
specified, the files are all merged into the single named layer, even if they try to specify individual names with \fB\fC\-L\fR\&.
.IP \(bu 2
\fB\fC\-L\fR \fIname\fP\fB\fC:\fR\fIfile.json\fP or \fB\fC\-\-named\-layer=\fR\fIname\fP\fB\fC:\fR\fIfile.json\fP: Specify layer names for individual files. If your shell supports it, you can use a subshell redirect like \fB\fC\-L\fR \fIname\fP\fB\fC:<(cat dir/*.json)\fR to specify a layer name for the output of streamed input.
.IP \(bu 2
<<<<<<< HEAD
\fB\fC\-I\fR \fIfile.json\fP\fB\fCor\fR\-\-input\-file=\fB\fC_file.json_\fR: Specify an input file as if it were named as a separate command line argument
=======
\fB\fC\-L{\fR\fIlayer\-json\fP\fB\fC}\fR or \fB\fC\-\-named\-layer={\fR\fIlayer\-json\fP\fB\fC}\fR: Specify an input file and layer options by a JSON object. The JSON object must contain a \fB\fC"file"\fR key to specify the filename to read from. It may also contain a \fB\fC"layer"\fR field to specify the name of the layer, and/or a \fB\fC"description"\fR field to specify the layer's description in the tileset metadata. Example:
.RE
.PP
.RS
.nf
tippecanoe \-z5 \-o world.mbtiles \-L'{"file":"ne_10m_admin_0_countries.json", "layer":"countries", "description":"Natural Earth countries"}'
.fi
>>>>>>> 38bca4a1
.RE
.PP
CSV input files currently support only Point geometries, from columns named \fB\fClatitude\fR, \fB\fClongitude\fR, \fB\fClat\fR, \fB\fClon\fR, \fB\fClong\fR, \fB\fClng\fR, \fB\fCx\fR, or \fB\fCy\fR\&.
.SS Parallel processing of input
.RS
.IP \(bu 2
\fB\fC\-P\fR or \fB\fC\-\-read\-parallel\fR: Use multiple threads to read different parts of each GeoJSON input file at once.
This will only work if the input is line\-delimited JSON with each Feature on its
own line, because it knows nothing of the top\-level structure around the Features. Spurious "EOF" error
messages may result otherwise.
Performance will be better if the input is a named file that can be mapped into memory
rather than a stream that can only be read sequentially.
.RE
.PP
If the input file begins with the RFC 8142 \[la]https://tools.ietf.org/html/rfc8142\[ra] record separator,
parallel processing of input will be invoked automatically, splitting at record separators rather
than at all newlines.
.PP
Parallel processing will also be automatic if the input file is in Geobuf format.
.SS Projection of input
.RS
.IP \(bu 2
\fB\fC\-s\fR \fIprojection\fP or \fB\fC\-\-projection=\fR\fIprojection\fP: Specify the projection of the input data. Currently supported are \fB\fCEPSG:4326\fR (WGS84, the default) and \fB\fCEPSG:3857\fR (Web Mercator). In general you should use WGS84 for your input files if at all possible.
.RE
.SS Zoom levels
.RS
.IP \(bu 2
\fB\fC\-z\fR \fIzoom\fP or \fB\fC\-\-maximum\-zoom=\fR\fIzoom\fP: Maxzoom: the highest zoom level for which tiles are generated (default 14)
.IP \(bu 2
\fB\fC\-zg\fR or \fB\fC\-\-maximum\-zoom=g\fR: Guess what is probably a reasonable maxzoom based on the spacing of features.
.IP \(bu 2
\fB\fC\-Z\fR \fIzoom\fP or \fB\fC\-\-minimum\-zoom=\fR\fIzoom\fP: Minzoom: the lowest zoom level for which tiles are generated (default 0)
.IP \(bu 2
\fB\fC\-ae\fR or \fB\fC\-\-extend\-zooms\-if\-still\-dropping\fR: Increase the maxzoom if features are still being dropped at that zoom level.
The detail and simplification options that ordinarily apply only to the maximum zoom level will apply both to the originally
specified maximum zoom and to any levels added beyond that.
.IP \(bu 2
\fB\fC\-R\fR \fIzoom\fP\fB\fC/\fR\fIx\fP\fB\fC/\fR\fIy\fP or \fB\fC\-\-one\-tile=\fR\fIzoom\fP\fB\fC/\fR\fIx\fP\fB\fC/\fR\fIy\fP: Set the minzoom and maxzoom to \fIzoom\fP and produce only
the single specified tile at that zoom level.
.RE
.SS Tile resolution
.RS
.IP \(bu 2
\fB\fC\-d\fR \fIdetail\fP or \fB\fC\-\-full\-detail=\fR\fIdetail\fP: Detail at max zoom level (default 12, for tile resolution of 2
.IP \(bu 2
\fB\fC\-D\fR \fIdetail\fP or \fB\fC\-\-low\-detail=\fR\fIdetail\fP: Detail at lower zoom levels (default 12, for tile resolution of 2
.IP \(bu 2
\fB\fC\-m\fR \fIdetail\fP or \fB\fC\-\-minimum\-detail=\fR\fIdetail\fP: Minimum detail that it will try if tiles are too big at regular detail (default 7)
.RE
.PP
All internal math is done in terms of a 32\-bit tile coordinate system, so 1/(2 of the size of Earth,
or about 1cm, is the smallest distinguishable distance. If \fImaxzoom\fP + \fIdetail\fP > 32, no additional
resolution is obtained than by using a smaller \fImaxzoom\fP or \fIdetail\fP\&.
.SS Filtering feature attributes
.RS
.IP \(bu 2
\fB\fC\-x\fR \fIname\fP or \fB\fC\-\-exclude=\fR\fIname\fP: Exclude the named properties from all features
.IP \(bu 2
\fB\fC\-y\fR \fIname\fP or \fB\fC\-\-include=\fR\fIname\fP: Include the named properties in all features, excluding all those not explicitly named
.IP \(bu 2
\fB\fC\-X\fR or \fB\fC\-\-exclude\-all\fR: Exclude all properties and encode only geometries
.RE
.SS Modifying feature attributes
.RS
.IP \(bu 2
\fB\fC\-T\fR\fIattribute\fP\fB\fC:\fR\fItype\fP or \fB\fC\-\-attribute\-type=\fR\fIattribute\fP\fB\fC:\fR\fItype\fP: Coerce the named feature \fIattribute\fP to be of the specified \fItype\fP\&.
The \fItype\fP may be \fB\fCstring\fR, \fB\fCfloat\fR, \fB\fCint\fR, or \fB\fCbool\fR\&.
If the type is \fB\fCbool\fR, then original attributes of \fB\fC0\fR (or, if numeric, \fB\fC0.0\fR, etc.), \fB\fCfalse\fR, \fB\fCnull\fR, or the empty string become \fB\fCfalse\fR, and otherwise become \fB\fCtrue\fR\&.
If the type is \fB\fCfloat\fR or \fB\fCint\fR and the original attribute was non\-numeric, it becomes \fB\fC0\fR\&.
If the type is \fB\fCint\fR and the original attribute was floating\-point, it is rounded to the nearest integer.
.IP \(bu 2
\fB\fC\-Y\fR\fIattribute\fP\fB\fC:\fR\fIdescription\fP or \fB\fC\-\-attribute\-description=\fR\fIattribute\fP\fB\fC:\fR\fIdescription\fP: Set the \fB\fCdescription\fR for the specified attribute in the tileset metadata to \fIdescription\fP instead of the usual \fB\fCString\fR, \fB\fCNumber\fR, or \fB\fCBoolean\fR\&.
.IP \(bu 2
\fB\fC\-E\fR\fIattribute\fP\fB\fC:\fR\fIoperation\fP or \fB\fC\-\-accumulate\-attribute=\fR\fIattribute\fP\fB\fC:\fR\fIoperation\fP: Preserve the named \fIattribute\fP from features
that are dropped, coalesced\-as\-needed, or clustered. The \fIoperation\fP may be
\fB\fCsum\fR, \fB\fCproduct\fR, \fB\fCmean\fR, \fB\fCmax\fR, \fB\fCmin\fR, \fB\fCconcat\fR, or \fB\fCcomma\fR
to specify how the named \fIattribute\fP is accumulated onto the attribute of the same name in a feature that does survive.
.RE
.SS Filtering features by attributes
.RS
.IP \(bu 2
\fB\fC\-j\fR \fIfilter\fP or \fB\fC\-\-feature\-filter\fR=\fIfilter\fP: Check features against a per\-layer filter (as defined in the Mapbox GL Style Specification \[la]https://www.mapbox.com/mapbox-gl-js/style-spec/#types-filter\[ra]) and only include those that match. Any features in layers that have no filter specified will be passed through. Filters for the layer \fB\fC"*"\fR apply to all layers. The special variable \fB\fC$zoom\fR refers to the current zoom level.
.IP \(bu 2
\fB\fC\-J\fR \fIfilter\-file\fP or \fB\fC\-\-feature\-filter\-file\fR=\fIfilter\-file\fP: Like \fB\fC\-j\fR, but read the filter from a file.
.RE
.PP
Example: to find the Natural Earth countries with low \fB\fCscalerank\fR but high \fB\fCLABELRANK\fR:
.PP
.RS
.nf
tippecanoe \-z5 \-o filtered.mbtiles \-j '{ "ne_10m_admin_0_countries": [ "all", [ "<", "scalerank", 3 ], [ ">", "LABELRANK", 5 ] ] }' ne_10m_admin_0_countries.geojson
.fi
.RE
.PP
Example: to retain only major TIGER roads at low zoom levels:
.PP
.RS
.nf
\&./tippecanoe \-o roads.mbtiles \-j '{ "*": [ "any", [ ">=", "$zoom", 11 ], [ "in", "MTFCC", "S1100", "S1200" ] ] }' tl_2015_06001_roads.json
.fi
.RE
.SS Dropping a fixed fraction of features by zoom level
.RS
.IP \(bu 2
\fB\fC\-r\fR \fIrate\fP or \fB\fC\-\-drop\-rate=\fR\fIrate\fP: Rate at which dots are dropped at zoom levels below basezoom (default 2.5).
If you use \fB\fC\-rg\fR, it will guess a drop rate that will keep at most 50,000 features in the densest tile.
You can also specify a marker\-width with \fB\fC\-rg\fR\fIwidth\fP to allow fewer features in the densest tile to
compensate for the larger marker, or \fB\fC\-rf\fR\fInumber\fP to allow at most \fInumber\fP features in the densest tile.
.IP \(bu 2
\fB\fC\-B\fR \fIzoom\fP or \fB\fC\-\-base\-zoom=\fR\fIzoom\fP: Base zoom, the level at and above which all points are included in the tiles (default maxzoom).
If you use \fB\fC\-Bg\fR, it will guess a zoom level that will keep at most 50,000 features in the densest tile.
You can also specify a marker\-width with \fB\fC\-Bg\fR\fIwidth\fP to allow fewer features in the densest tile to
compensate for the larger marker, or \fB\fC\-Bf\fR\fInumber\fP to allow at most \fInumber\fP features in the densest tile.
.IP \(bu 2
\fB\fC\-al\fR or \fB\fC\-\-drop\-lines\fR: Let "dot" dropping at lower zooms apply to lines too
.IP \(bu 2
\fB\fC\-ap\fR or \fB\fC\-\-drop\-polygons\fR: Let "dot" dropping at lower zooms apply to polygons too
.IP \(bu 2
\fB\fC\-K\fR \fIdistance\fP or \fB\fC\-\-cluster\-distance=\fR\fIdistance\fP: Cluster points (as with \fB\fC\-\-cluster\-densest\-as\-needed\fR, but without the experimental discovery process) that are approximately within \fIdistance\fP of each other. The units are tile coordinates within a nominally 256\-pixel tile, so the maximum value of 255 allows only one feature per tile. Values around 10 are probably appropriate for typical marker sizes. See \fB\fC\-\-cluster\-densest\-as\-needed\fR below for behavior.
.RE
.SS Dropping a fraction of features to keep under tile size limits
.RS
.IP \(bu 2
\fB\fC\-as\fR or \fB\fC\-\-drop\-densest\-as\-needed\fR: If a tile is too large, try to reduce it to under 500K by increasing the minimum spacing between features. The discovered spacing applies to the entire zoom level.
.IP \(bu 2
\fB\fC\-ad\fR or \fB\fC\-\-drop\-fraction\-as\-needed\fR: Dynamically drop some fraction of features from each zoom level to keep large tiles under the 500K size limit. (This is like \fB\fC\-pd\fR but applies to the entire zoom level, not to each tile.)
.IP \(bu 2
\fB\fC\-an\fR or \fB\fC\-\-drop\-smallest\-as\-needed\fR: Dynamically drop the smallest features (physically smallest: the shortest lines or the smallest polygons) from each zoom level to keep large tiles under the 500K size limit. This option will not work for point features.
.IP \(bu 2
\fB\fC\-aN\fR or \fB\fC\-\-coalesce\-smallest\-as\-needed\fR: Dynamically combine the smallest features (physically smallest: the shortest lines or the smallest polygons) from each zoom level into other nearby features to keep large tiles under the 500K size limit. This option will not work for point features, and will probably not help very much with LineStrings. It is mostly intended for polygons, to maintain the full original area covered by polygons while still reducing the feature count somehow. The attributes of the small polygons are \fInot\fP preserved into the combined features, only their geometry.
.IP \(bu 2
\fB\fC\-aD\fR or \fB\fC\-\-coalesce\-densest\-as\-needed\fR: Dynamically combine the densest features from each zoom level into other nearby features to keep large tiles under the 500K size limit. (Again, mostly useful for polygons.)
.IP \(bu 2
\fB\fC\-aS\fR or \fB\fC\-\-coalesce\-fraction\-as\-needed\fR: Dynamically combine a fraction of features from each zoom level into other nearby features to keep large tiles under the 500K size limit. (Again, mostly useful for polygons.)
.IP \(bu 2
\fB\fC\-pd\fR or \fB\fC\-\-force\-feature\-limit\fR: Dynamically drop some fraction of features from large tiles to keep them under the 500K size limit. It will probably look ugly at the tile boundaries. (This is like \fB\fC\-ad\fR but applies to each tile individually, not to the entire zoom level.) You probably don't want to use this.
.IP \(bu 2
\fB\fC\-aC\fR or \fB\fC\-\-cluster\-densest\-as\-needed\fR: If a tile is too large, try to reduce its size by increasing the minimum spacing between features, and leaving one placeholder feature from each group.  The remaining feature will be given a \fB\fC"cluster": true\fR attribute to indicate that it represents a cluster, a \fB\fC"point_count"\fR attribute to indicate the number of features that were clustered into it, and a \fB\fC"sqrt_point_count"\fR attribute to indicate the relative width of a feature to represent the cluster. If the features being clustered are points, the representative feature will be located at the average of the original points' locations; otherwise, one of the original features will be left as the representative.
.RE
.SS Dropping tightly overlapping features
.RS
.IP \(bu 2
\fB\fC\-g\fR \fIgamma\fP or \fB\fC\-\-gamma=_gamma\fR_: Rate at which especially dense dots are dropped (default 0, for no effect). A gamma of 2 reduces the number of dots less than a pixel apart to the square root of their original number.
.IP \(bu 2
\fB\fC\-aG\fR or \fB\fC\-\-increase\-gamma\-as\-needed\fR: If a tile is too large, try to reduce it to under 500K by increasing the \fB\fC\-g\fR gamma. The discovered gamma applies to the entire zoom level. You probably want to use \fB\fC\-\-drop\-densest\-as\-needed\fR instead.
.RE
.SS Line and polygon simplification
.RS
.IP \(bu 2
\fB\fC\-S\fR \fIscale\fP or \fB\fC\-\-simplification=\fR\fIscale\fP: Multiply the tolerance for line and polygon simplification by \fIscale\fP\&. The standard tolerance tries to keep
the line or polygon within one tile unit of its proper location. You can probably go up to about 10 without too much visible difference.
.IP \(bu 2
\fB\fC\-ps\fR or \fB\fC\-\-no\-line\-simplification\fR: Don't simplify lines and polygons
.IP \(bu 2
\fB\fC\-pS\fR or \fB\fC\-\-simplify\-only\-low\-zooms\fR: Don't simplify lines and polygons at maxzoom (but do simplify at lower zooms)
.IP \(bu 2
\fB\fC\-pt\fR or \fB\fC\-\-no\-tiny\-polygon\-reduction\fR: Don't combine the area of very small polygons into small squares that represent their combined area.
.RE
.SS Attempts to improve shared polygon boundaries
.RS
.IP \(bu 2
\fB\fC\-ab\fR or \fB\fC\-\-detect\-shared\-borders\fR: In the manner of TopoJSON \[la]https://github.com/mbostock/topojson/wiki/Introduction\[ra], detect borders that are shared between multiple polygons and simplify them identically in each polygon. This takes more time and memory than considering each polygon individually.
.IP \(bu 2
\fB\fC\-aL\fR or \fB\fC\-\-grid\-low\-zooms\fR: At all zoom levels below \fImaxzoom\fP, snap all lines and polygons to a stairstep grid instead of allowing diagonals. You will also want to specify a tile resolution, probably \fB\fC\-D8\fR\&. This option provides a way to display continuous parcel, gridded, or binned data at low zooms without overwhelming the tiles with tiny polygons, since features will either get stretched out to the grid unit or lost entirely, depending on how they happened to be aligned in the original data. You probably don't want to use this.
.RE
.SS Controlling clipping to tile boundaries
.RS
.IP \(bu 2
\fB\fC\-b\fR \fIpixels\fP or \fB\fC\-\-buffer=\fR\fIpixels\fP: Buffer size where features are duplicated from adjacent tiles. Units are "screen pixels"—1/256th of the tile width or height. (default 5)
.IP \(bu 2
\fB\fC\-pc\fR or \fB\fC\-\-no\-clipping\fR: Don't clip features to the size of the tile. If a feature overlaps the tile's bounds or buffer at all, it is included completely. Be careful: this can produce very large tilesets, especially with large polygons.
.IP \(bu 2
\fB\fC\-pD\fR or \fB\fC\-\-no\-duplication\fR: As with \fB\fC\-\-no\-clipping\fR, each feature is included intact instead of cut to tile boundaries. In addition, it is included only in a single tile per zoom level rather than potentially in multiple copies. Clients of the tileset must check adjacent tiles (possibly some distance away) to ensure they have all features.
.RE
.SS Reordering features within each tile
.RS
.IP \(bu 2
\fB\fC\-pi\fR or \fB\fC\-\-preserve\-input\-order\fR: Preserve the original input order of features as the drawing order instead of ordering geographically. (This is implemented as a restoration of the original order at the end, so that dot\-dropping is still geographic, which means it also undoes \fB\fC\-ao\fR).
.IP \(bu 2
\fB\fC\-ao\fR or \fB\fC\-\-reorder\fR: Reorder features to put ones with the same properties in sequence, to try to get them to coalesce. You probably want to use this if you use \fB\fC\-\-coalesce\fR\&.
.IP \(bu 2
\fB\fC\-ac\fR or \fB\fC\-\-coalesce\fR: Coalesce adjacent line and polygon features that have the same properties. This can be useful if you have lots of small polygons with identical attributes and you would like to merge them together.
.IP \(bu 2
\fB\fC\-ar\fR or \fB\fC\-\-reverse\fR: Try reversing the directions of lines to make them coalesce and compress better. You probably don't want to use this.
.RE
.SS Adding calculated attributes
.RS
.IP \(bu 2
\fB\fC\-ag\fR or \fB\fC\-\-calculate\-feature\-density\fR: Add a new attribute, \fB\fCtippecanoe_feature_density\fR, to each feature, to record how densely features are spaced in that area of the tile. You can use this attribute in the style to produce a glowing effect where points are densely packed. It can range from 0 in the sparsest areas to 255 in the densest.
.RE
.SS Trying to correct bad source geometry
.RS
.IP \(bu 2
\fB\fC\-aw\fR or \fB\fC\-\-detect\-longitude\-wraparound\fR: Detect when adjacent points within a feature jump to the other side of the world, and try to fix the geometry.
.RE
.SS Setting or disabling tile size limits
.RS
.IP \(bu 2
\fB\fC\-M\fR \fIbytes\fP or \fB\fC\-\-maximum\-tile\-bytes=\fR\fIbytes\fP: Use the specified number of \fIbytes\fP as the maximum compressed tile size instead of 500K.
.IP \(bu 2
\fB\fC\-O\fR \fIfeatures\fP or \fB\fC\-\-maximum\-tile\-features=\fR\fIfeatures\fP: Use the specified number of \fIfeatures\fP as the maximum in a tile instead of 200,000.
.IP \(bu 2
\fB\fC\-pf\fR or \fB\fC\-\-no\-feature\-limit\fR: Don't limit tiles to 200,000 features
.IP \(bu 2
\fB\fC\-pk\fR or \fB\fC\-\-no\-tile\-size\-limit\fR: Don't limit tiles to 500K bytes
.IP \(bu 2
\fB\fC\-pC\fR or \fB\fC\-\-no\-tile\-compression\fR: Don't compress the PBF vector tile data.
.IP \(bu 2
\fB\fC\-pg\fR or \fB\fC\-\-no\-tile\-stats\fR: Don't generate the \fB\fCtilestats\fR row in the tileset metadata. Uploads without tilestats \[la]https://github.com/mapbox/mapbox-geostats\[ra] will take longer to process.
.RE
.SS Temporary storage
.RS
.IP \(bu 2
\fB\fC\-t\fR \fIdirectory\fP or \fB\fC\-\-temporary\-directory=\fR\fIdirectory\fP: Put the temporary files in \fIdirectory\fP\&.
If you don't specify, it will use \fB\fC/tmp\fR\&.
.RE
.SS Progress indicator
.RS
.IP \(bu 2
\fB\fC\-q\fR or \fB\fC\-\-quiet\fR: Work quietly instead of reporting progress or warning messages
.IP \(bu 2
\fB\fC\-Q\fR or \fB\fC\-\-no\-progress\-indicator\fR: Don't report progress, but still give warnings
.IP \(bu 2
\fB\fC\-U\fR \fIseconds\fP or \fB\fC\-\-progress\-interval=\fR\fIseconds\fP: Don't report progress more often than the specified number of \fIseconds\fP\&.
.IP \(bu 2
\fB\fC\-v\fR or \fB\fC\-\-version\fR: Report Tippecanoe's version number
.RE
.SS Meta\-options
.RS
.IP \(bu 2
\fB\fC\-h\fR \fIoptions\fP or \fB\fC\-\-options=\fR\fIoptions\fP: Process additional options from the specified literal JSON object.
.IP \(bu 2
\fB\fC\-H\fR \fIconfig.json\fP or \fB\fC\-\-options\-from\-file=\fR\fIconfig.json\fP: Read additional options from the specified \fIconfig.json\fP file.
The file should contain one JSON object.
.RE
.PP
Either with directly\-specified options or options from a file, the options should be a single JSON object.
Its keys must be long or short option names. The value corresponding
to each key should be a string or number, for options with arguments, or \fB\fCnull\fR or \fB\fCtrue\fR for options that do not take arguments.
.PP
Example:
.PP
.RS
.nf
tippecanoe \-h '{ "maximum\-zoom": "g", "force": true, "output": "countries.mbtiles" }' ne_10m_admin_0_countries.json
.fi
.RE
.SS Filters
.RS
.IP \(bu 2
\fB\fC\-C\fR \fIcommand\fP or \fB\fC\-\-prefilter=\fR\fIcommand\fP: Specify a shell filter command to be run at the start of assembling each tile
.IP \(bu 2
\fB\fC\-c\fR \fIcommand\fP or \fB\fC\-\-postfilter=\fR\fIcommand\fP: Specify a shell filter command to be run at the end of assembling each tile
.RE
.PP
The pre\- and post\-filter commands allow you to do optional filtering or transformation on the features of each tile
as it is created. They are shell commands, run with the zoom level, X, and Y as the \fB\fC$1\fR, \fB\fC$2\fR, and \fB\fC$3\fR arguments.
Future versions of Tippecanoe may add additional arguments for more context.
.PP
The features are provided to the filter
as a series of newline\-delimited GeoJSON objects on the standard input, and \fB\fCtippecanoe\fR expects to read another
set of GeoJSON features from the filter's standard output.
.PP
The prefilter receives the features at the highest available resolution, before line simplification,
polygon topology repair, gamma calculation, dynamic feature dropping, or other internal processing.
The postfilter receives the features at tile resolution, after simplification, cleaning, and dropping.
.PP
The layer name is provided as part of the \fB\fCtippecanoe\fR element of the feature and must be passed through
to keep the feature in its correct layer. In the case of the prefilter, the \fB\fCtippecanoe\fR element may also
contain \fB\fCindex\fR, \fB\fCsequence\fR, \fB\fCextent\fR, and \fB\fCdropped\fR, elements, which must be passed through for internal operations like
\fB\fC\-\-drop\-densest\-as\-needed\fR, \fB\fC\-\-drop\-smallest\-as\-needed\fR, and \fB\fC\-\-preserve\-input\-order\fR to work.
.SS Examples:
.RS
.IP \(bu 2
Make a tileset of the Natural Earth countries to zoom level 5, and also copy the GeoJSON features
to files in a \fB\fCtiles/z/x/y.geojson\fR directory hierarchy.
.RE
.PP
.RS
.nf
tippecanoe \-o countries.mbtiles \-z5 \-C 'mkdir \-p tiles/$1/$2; tee tiles/$1/$2/$3.geojson' ne_10m_admin_0_countries.json
.fi
.RE
.RS
.IP \(bu 2
Make a tileset of the Natural Earth countries to zoom level 5, but including only those tiles that
intersect the bounding box of Germany \[la]https://www.flickr.com/places/info/23424829\[ra]\&.
(The \fB\fClimit\-tiles\-to\-bbox\fR script is in the Tippecanoe source directory \[la]filters/limit-tiles-to-bbox\[ra]\&.)
.RE
.PP
.RS
.nf
tippecanoe \-o countries.mbtiles \-z5 \-C './filters/limit\-tiles\-to\-bbox 5.8662 47.2702 15.0421 55.0581 $*' ne_10m_admin_0_countries.json
.fi
.RE
.RS
.IP \(bu 2
Make a tileset of TIGER roads in Tippecanoe County, leaving out all but primary and secondary roads (as classified by TIGER \[la]https://www.census.gov/geo/reference/mtfcc.html\[ra]) below zoom level 11.
.RE
.PP
.RS
.nf
tippecanoe \-o roads.mbtiles \-c 'if [ $1 \-lt 11 ]; then grep "\\"MTFCC\\": \\"S1[12]00\\""; else cat; fi' tl_2016_18157_roads.json
.fi
.RE
.SH Environment
.PP
Tippecanoe ordinarily uses as many parallel threads as the operating system claims that CPUs are available.
You can override this number by setting the \fB\fCTIPPECANOE_MAX_THREADS\fR environmental variable.
.SH GeoJSON extension
.PP
Tippecanoe defines a GeoJSON extension that you can use to specify the minimum and/or maximum zoom level
at which an individual feature will be included in the vector tileset being produced.
If you have a feature like this:
.PP
.RS
.nf
{
    "type" : "Feature",
    "tippecanoe" : { "maxzoom" : 9, "minzoom" : 4 },
    "properties" : { "FULLNAME" : "N Vasco Rd" },
    "geometry" : {
        "type" : "LineString",
        "coordinates" : [ [ \-121.733350, 37.767671 ], [ \-121.733600, 37.767483 ], [ \-121.733131, 37.766952 ] ]
    }
}
.fi
.RE
.PP
with a \fB\fCtippecanoe\fR object specifiying a \fB\fCmaxzoom\fR of 9 and a \fB\fCminzoom\fR of 4, the feature
will only appear in the vector tiles for zoom levels 4 through 9. Note that the \fB\fCtippecanoe\fR
object belongs to the Feature, not to its \fB\fCproperties\fR\&. If you specify a \fB\fCminzoom\fR for a feature,
it will be preserved down to that zoom level even if dot\-dropping with \fB\fC\-r\fR would otherwise have
dropped it.
.PP
You can also specify a layer name in the \fB\fCtippecanoe\fR object, which will take precedence over
the filename or name specified using \fB\fC\-\-layer\fR, like this:
.PP
.RS
.nf
{
    "type" : "Feature",
    "tippecanoe" : { "layer" : "streets" },
    "properties" : { "FULLNAME" : "N Vasco Rd" },
    "geometry" : {
        "type" : "LineString",
        "coordinates" : [ [ \-121.733350, 37.767671 ], [ \-121.733600, 37.767483 ], [ \-121.733131, 37.766952 ] ]
    }
}
.fi
.RE
.SH Geometric simplifications
.PP
At every zoom level, line and polygon features are subjected to Douglas\-Peucker
simplification to the resolution of the tile.
.PP
For point features, it drops 1/2.5 of the dots for each zoom level above the
point base zoom (which is normally the same as the \fB\fC\-z\fR max zoom, but can be
a different zoom specified with \fB\fC\-B\fR if you have precise but sparse data).
I don't know why 2.5 is the appropriate number, but the densities of many different
data sets fall off at about this same rate. You can use \-r to specify a different rate.
.PP
You can use the gamma option to thin out especially dense clusters of points.
For any area where dots are closer than one pixel together (at whatever zoom level),
a gamma of 3, for example, will reduce these clusters to the cube root of their original density.
.PP
For line features, it drops any features that are too small to draw at all.
This still leaves the lower zooms too dark (and too dense for the 500K tile limit,
in some places), so I need to figure out an equitable way to throw features away.
.PP
Unless you specify \fB\fC\-\-no\-tiny\-polygon\-reduction\fR,
any polygons that are smaller than a minimum area (currently 4 square subpixels) will
have their probability diffused, so that some of them will be drawn as a square of
this minimum size and others will not be drawn at all, preserving the total area that
all of them should have had together.
.PP
Features in the same tile that share the same type and attributes are coalesced
together into a single geometry if you use \fB\fC\-\-coalesce\fR\&. You are strongly encouraged to use \-x to exclude
any unnecessary properties to reduce wasted file size.
.PP
If a tile is larger than 500K, it will try encoding that tile at progressively
lower resolutions before failing if it still doesn't fit.
.SH Development
.PP
Requires sqlite3 and zlib (should already be installed on MacOS). Rebuilding the manpage
uses md2man (\fB\fCgem install md2man\fR).
.PP
Linux:
.PP
.RS
.nf
sudo apt\-get install build\-essential libsqlite3\-dev zlib1g\-dev
.fi
.RE
.PP
Then build:
.PP
.RS
.nf
make
.fi
.RE
.PP
and perhaps
.PP
.RS
.nf
make install
.fi
.RE
.PP
Tippecanoe now requires features from the 2011 C++ standard. If your compiler is older than
that, you will need to install a newer one. On MacOS, updating to the lastest XCode should
get you a new enough version of \fB\fCclang++\fR\&. On Linux, you should be able to upgrade \fB\fCg++\fR with
.PP
.RS
.nf
sudo add\-apt\-repository \-y ppa:ubuntu\-toolchain\-r/test
sudo apt\-get update \-y
sudo apt\-get install \-y g++\-5
export CXX=g++\-5
.fi
.RE
.SH Docker Image
.PP
A tippecanoe Docker image can be built from source and executed as a task to
automatically install dependencies and allow tippecanoe to run on any system
supported by Docker.
.PP
.RS
.nf
$ docker build \-t tippecanoe:latest .
$ docker run \-it \-\-rm \\
  \-v /tiledata:/data \\
  tippecanoe:latest \\
  tippecanoe \-\-output=/data/output.mbtiles /data/example.geojson
.fi
.RE
.PP
The commands above will build a Docker image from the source and compile the
latest version. The image supports all tippecanoe flags and options.
.SH Examples
.PP
Check out some examples of maps made with tippecanoe \[la]MADE_WITH.md\[ra]
.SH Name
.PP
The name is a joking reference \[la]http://en.wikipedia.org/wiki/Tippecanoe_and_Tyler_Too\[ra] to a "tiler" for making map tiles.
.SH tile\-join
.PP
Tile\-join is a tool for copying and merging vector mbtiles files and for
joining new attributes from a CSV file to existing features in them.
.PP
It reads the tiles from an
existing .mbtiles file or a directory of tiles, matches them against the
records of the CSV (if one is specified), and writes out a new tileset.
.PP
If you specify multiple source mbtiles files or source directories of tiles,
all the sources are read and their combined contents are written to the new
mbtiles output. If they define the same layers or the same tiles, the layers
or tiles are merged.
.PP
The options are:
.SS Output tileset
.RS
.IP \(bu 2
\fB\fC\-o\fR \fIout.mbtiles\fP or \fB\fC\-\-output=\fR\fIout.mbtiles\fP: Write the new tiles to the specified .mbtiles file.
.IP \(bu 2
\fB\fC\-e\fR \fIdirectory\fP or \fB\fC\-\-output\-to\-directory=\fR\fIdirectory\fP: Write the new tiles to the specified directory instead of to an mbtiles file.
.IP \(bu 2
\fB\fC\-f\fR or \fB\fC\-\-force\fR: Remove \fIout.mbtiles\fP if it already exists.
.RE
.SS Tileset description and attribution
.RS
.IP \(bu 2
\fB\fC\-A\fR \fIattribution\fP or \fB\fC\-\-attribution=\fR\fIattribution\fP: Set the attribution string.
.IP \(bu 2
\fB\fC\-n\fR \fIname\fP or \fB\fC\-\-name=\fR\fIname\fP: Set the tileset name.
.IP \(bu 2
\fB\fC\-N\fR \fIdescription\fP or \fB\fC\-\-description=\fR\fIdescription\fP: Set the tileset description.
.RE
.SS Layer filtering and naming
.RS
.IP \(bu 2
\fB\fC\-l\fR \fIlayer\fP or \fB\fC\-\-layer=\fR\fIlayer\fP: Include the named layer in the output. You can specify multiple \fB\fC\-l\fR options to keep multiple layers. If you don't specify, they will all be retained.
.IP \(bu 2
\fB\fC\-L\fR \fIlayer\fP or \fB\fC\-\-exclude\-layer=\fR\fIlayer\fP: Remove the named layer from the output. You can specify multiple \fB\fC\-L\fR options to remove multiple layers.
.IP \(bu 2
\fB\fC\-R\fR\fIold\fP\fB\fC:\fR\fInew\fP or \fB\fC\-\-rename\-layer=\fR\fIold\fP\fB\fC:\fR\fInew\fP: Rename the layer named \fIold\fP to be named \fInew\fP instead. You can specify multiple \fB\fC\-R\fR options to rename multiple layers. Renaming happens before filtering.
.RE
.SS Zoom levels
.RS
.IP \(bu 2
\fB\fC\-z\fR \fIzoom\fP or \fB\fC\-\-maximum\-zoom=\fR\fIzoom\fP: Don't copy tiles from higher zoom levels than the specified zoom
.IP \(bu 2
\fB\fC\-Z\fR \fIzoom\fP or \fB\fC\-\-minimum\-zoom=\fR\fIzoom\fP: Don't copy tiles from lower zoom levels than the specified zoom
.RE
.SS Merging attributes from a CSV file
.RS
.IP \(bu 2
\fB\fC\-c\fR \fImatch\fP\fB\fC\&.csv\fR or \fB\fC\-\-csv=\fR\fImatch\fP\fB\fC\&.csv\fR: Use \fImatch\fP\fB\fC\&.csv\fR as the source for new attributes to join to the features. The first line of the file should be the key names; the other lines are values. The first column is the one to match against the existing features; the other columns are the new data to add.
.RE
.SS Filtering features and feature attributes
.RS
.IP \(bu 2
\fB\fC\-x\fR \fIkey\fP or \fB\fC\-\-exclude=\fR\fIkey\fP: Remove attributes of type \fIkey\fP from the output. You can use this to remove the field you are matching against if you no longer need it after joining, or to remove any other attributes you don't want.
.IP \(bu 2
\fB\fC\-i\fR or \fB\fC\-\-if\-matched\fR: Only include features that matched the CSV.
.IP \(bu 2
\fB\fC\-j\fR \fIfilter\fP or \fB\fC\-\-feature\-filter\fR=\fIfilter\fP: Check features against a per\-layer filter (as defined in the Mapbox GL Style Specification \[la]https://www.mapbox.com/mapbox-gl-js/style-spec/#types-filter\[ra]) and only include those that match. Any features in layers that have no filter specified will be passed through. Filters for the layer \fB\fC"*"\fR apply to all layers.
.IP \(bu 2
\fB\fC\-J\fR \fIfilter\-file\fP or \fB\fC\-\-feature\-filter\-file\fR=\fIfilter\-file\fP: Like \fB\fC\-j\fR, but read the filter from a file.
.RE
.SS Setting or disabling tile size limits
.RS
.IP \(bu 2
\fB\fC\-pk\fR or \fB\fC\-\-no\-tile\-size\-limit\fR: Don't skip tiles larger than 500K.
.IP \(bu 2
\fB\fC\-pC\fR or \fB\fC\-\-no\-tile\-compression\fR: Don't compress the PBF vector tile data.
.IP \(bu 2
\fB\fC\-pg\fR or \fB\fC\-\-no\-tile\-stats\fR: Don't generate the \fB\fCtilestats\fR row in the tileset metadata. Uploads without tilestats \[la]https://github.com/mapbox/mapbox-geostats\[ra] will take longer to process.
.RE
.PP
Because tile\-join just copies the geometries to the new .mbtiles without processing them
(except to rescale the extents if necessary),
it doesn't have any of tippecanoe's recourses if the new tiles are bigger than the 500K tile limit.
If a tile is too big and you haven't specified \fB\fC\-pk\fR, it is just left out of the new tileset.
.SH Example
.PP
Imagine you have a tileset of census blocks:
.PP
.RS
.nf
curl \-O http://www2.census.gov/geo/tiger/TIGER2010/TABBLOCK/2010/tl_2010_06001_tabblock10.zip
unzip tl_2010_06001_tabblock10.zip
ogr2ogr \-f GeoJSON tl_2010_06001_tabblock10.json tl_2010_06001_tabblock10.shp
\&./tippecanoe \-o tl_2010_06001_tabblock10.mbtiles tl_2010_06001_tabblock10.json
.fi
.RE
.PP
and a CSV of their populations:
.PP
.RS
.nf
curl \-O http://www2.census.gov/census_2010/01\-Redistricting_File\-\-PL_94\-171/California/ca2010.pl.zip
unzip \-p ca2010.pl.zip cageo2010.pl |
awk 'BEGIN {
    print "GEOID10,population"
}
(substr($0, 9, 3) == "750") {
    print "\\"" substr($0, 28, 2) substr($0, 30, 3) substr($0, 55, 6) substr($0, 62, 4) "\\"," (0 + substr($0, 328, 9))
}' > population.csv
.fi
.RE
.PP
which looks like this:
.PP
.RS
.nf
GEOID10,population
"060014277003018",0
"060014283014046",0
"060014284001020",0
\&...
"060014507501001",202
"060014507501002",119
"060014507501003",193
"060014507501004",85
\&...
.fi
.RE
.PP
Then you can join those populations to the geometries and discard the no\-longer\-needed ID field:
.PP
.RS
.nf
\&./tile\-join \-o population.mbtiles \-x GEOID10 \-c population.csv tl_2010_06001_tabblock10.mbtiles
.fi
.RE
.SH tippecanoe\-enumerate
.PP
The \fB\fCtippecanoe\-enumerate\fR utility lists the tiles that an \fB\fCmbtiles\fR file defines.
Each line of the output lists the name of the \fB\fCmbtiles\fR file and the zoom, x, and y
coordinates of one of the tiles. It does basically the same thing as
.PP
.RS
.nf
select zoom_level, tile_column, (1 << zoom_level) \- 1 \- tile_row from tiles;
.fi
.RE
.PP
on the file in sqlite3.
.SH tippecanoe\-decode
.PP
The \fB\fCtippecanoe\-decode\fR utility turns vector mbtiles back to GeoJSON. You can use it either
on an entire file:
.PP
.RS
.nf
tippecanoe\-decode file.mbtiles
.fi
.RE
.PP
or on an individual tile:
.PP
.RS
.nf
tippecanoe\-decode file.mbtiles zoom x y
tippecanoe\-decode file.vector.pbf zoom x y
.fi
.RE
.PP
Unless you use \fB\fC\-c\fR, the output is a set of nested FeatureCollections identifying each
tile and layer separately. Note that the same features generally appear at all zooms,
so the output for the file will have many copies of the same features at different
resolutions.
.SS Options
.RS
.IP \(bu 2
\fB\fC\-s\fR \fIprojection\fP or \fB\fC\-\-projection=\fR\fIprojection\fP: Specify the projection of the output data. Currently supported are EPSG:4326 (WGS84, the default) and EPSG:3857 (Web Mercator).
.IP \(bu 2
\fB\fC\-z\fR \fImaxzoom\fP or \fB\fC\-\-maximum\-zoom=\fR\fImaxzoom\fP: Specify the highest zoom level to decode from the tileset
.IP \(bu 2
\fB\fC\-Z\fR \fIminzoom\fP or \fB\fC\-\-minimum\-zoom=\fR\fIminzoom\fP: Specify the lowest zoom level to decode from the tileset
.IP \(bu 2
\fB\fC\-l\fR \fIlayer\fP or \fB\fC\-\-layer=\fR\fIlayer\fP: Decode only layers with the specified names. (Multiple \fB\fC\-l\fR options can be specified.)
.IP \(bu 2
\fB\fC\-c\fR or \fB\fC\-\-tag\-layer\-and\-zoom\fR: Include each feature's layer and zoom level as part of its \fB\fCtippecanoe\fR object rather than as a FeatureCollection wrapper
.IP \(bu 2
\fB\fC\-S\fR or \fB\fC\-\-stats\fR: Just report statistics about each tile's size and the number of features in it, as a JSON structure.
.IP \(bu 2
\fB\fC\-f\fR or \fB\fC\-\-force\fR: Decode tiles even if polygon ring order or closure problems are detected
.RE
.SH tippecanoe\-json\-tool
.PP
Extracts GeoJSON features or standalone geometries as line\-delimited JSON objects from a larger JSON file,
following the same extraction rules that Tippecanoe uses when parsing JSON.
.PP
.RS
.nf
tippecanoe\-json\-tool file.json [... file.json]
.fi
.RE
.PP
Optionally also wraps them in a FeatureCollection or GeometryCollection as appropriate.
.PP
Optionally extracts an attribute from the GeoJSON \fB\fCproperties\fR for sorting.
.PP
Optionally joins a sorted CSV of new attributes to a sorted GeoJSON file.
.PP
The reason for requiring sorting is so that it is possible to work on CSV and GeoJSON files that are larger
than can comfortably fit in memory by streaming through them in parallel, in the same way that the Unix
\fB\fCjoin\fR command does. The Unix \fB\fCsort\fR command can be used to sort large files to prepare them for joining.
.PP
The sorting interface is weird, and future version of \fB\fCtippecanoe\-json\-tool\fR will replace it with
something better.
.SS Options
.RS
.IP \(bu 2
\fB\fC\-w\fR or \fB\fC\-\-wrap\fR: Add the FeatureCollection or GeometryCollection wrapper.
.IP \(bu 2
\fB\fC\-e\fR \fIattribute\fP or \fB\fC\-\-extract=\fR\fIattribute\fP: Extract the named attribute as a prefix to each feature.
The formatting makes excessive use of \fB\fC\\u\fR quoting so that it follows JSON string rules but will still
be sorted correctly by tools that just do ASCII comparisons.
.IP \(bu 2
\fB\fC\-c\fR \fIfile.csv\fP or \fB\fC\-\-csv=\fR\fIfile.csv\fP: Join properties from the named sorted CSV file, using its first column as the join key. Geometries will be passed through even if they do not match the CSV; CSV lines that do not match a geometry will be discarded.
.RE
.SS Example
.PP
Join Census LEHD (Longitudinal Employer\-Household Dynamics \[la]https://lehd.ces.census.gov/\[ra]) employment data to a file of Census block geography
for Tippecanoe County, Indiana.
.PP
Download Census block geometry, and convert to GeoJSON:
.PP
.RS
.nf
$ curl \-L \-O https://www2.census.gov/geo/tiger/TIGER2010/TABBLOCK/2010/tl_2010_18157_tabblock10.zip
$ unzip tl_2010_18157_tabblock10.zip
$ ogr2ogr \-f GeoJSON tl_2010_18157_tabblock10.json tl_2010_18157_tabblock10.shp
.fi
.RE
.PP
Download Indiana employment data, and fix name of join key in header
.PP
.RS
.nf
$ curl \-L \-O https://lehd.ces.census.gov/data/lodes/LODES7/in/wac/in_wac_S000_JT00_2015.csv.gz
$ gzip \-dc in_wac_S000_JT00_2015.csv.gz | sed '1s/w_geocode/GEOID10/' > in_wac_S000_JT00_2015.csv
.fi
.RE
.PP
Sort GeoJSON block geometry so it is ordered by block ID. If you don't do this, you will get a
"GeoJSON file is out of sort" error.
.PP
.RS
.nf
$ tippecanoe\-json\-tool \-e GEOID10 tl_2010_18157_tabblock10.json | LC_ALL=C sort > tl_2010_18157_tabblock10.sort.json
.fi
.RE
.PP
Join block geometries to employment properties:
.PP
.RS
.nf
$ tippecanoe\-json\-tool \-c in_wac_S000_JT00_2015.csv tl_2010_18157_tabblock10.sort.json > blocks\-wac.json
.fi
.RE<|MERGE_RESOLUTION|>--- conflicted
+++ resolved
@@ -160,9 +160,8 @@
 .IP \(bu 2
 \fB\fC\-L\fR \fIname\fP\fB\fC:\fR\fIfile.json\fP or \fB\fC\-\-named\-layer=\fR\fIname\fP\fB\fC:\fR\fIfile.json\fP: Specify layer names for individual files. If your shell supports it, you can use a subshell redirect like \fB\fC\-L\fR \fIname\fP\fB\fC:<(cat dir/*.json)\fR to specify a layer name for the output of streamed input.
 .IP \(bu 2
-<<<<<<< HEAD
 \fB\fC\-I\fR \fIfile.json\fP\fB\fCor\fR\-\-input\-file=\fB\fC_file.json_\fR: Specify an input file as if it were named as a separate command line argument
-=======
+.IP \(bu 2
 \fB\fC\-L{\fR\fIlayer\-json\fP\fB\fC}\fR or \fB\fC\-\-named\-layer={\fR\fIlayer\-json\fP\fB\fC}\fR: Specify an input file and layer options by a JSON object. The JSON object must contain a \fB\fC"file"\fR key to specify the filename to read from. It may also contain a \fB\fC"layer"\fR field to specify the name of the layer, and/or a \fB\fC"description"\fR field to specify the layer's description in the tileset metadata. Example:
 .RE
 .PP
@@ -170,7 +169,6 @@
 .nf
 tippecanoe \-z5 \-o world.mbtiles \-L'{"file":"ne_10m_admin_0_countries.json", "layer":"countries", "description":"Natural Earth countries"}'
 .fi
->>>>>>> 38bca4a1
 .RE
 .PP
 CSV input files currently support only Point geometries, from columns named \fB\fClatitude\fR, \fB\fClongitude\fR, \fB\fClat\fR, \fB\fClon\fR, \fB\fClong\fR, \fB\fClng\fR, \fB\fCx\fR, or \fB\fCy\fR\&.
