--- conflicted
+++ resolved
@@ -405,24 +405,15 @@
 		{
 			unsigned bbox[] = { UINT_MAX, UINT_MAX, 0, 0 };
 
-<<<<<<< HEAD
-			long long metastart = metapos;
-			char *metakey[properties->length];
-			char *metaval[properties->length];
-			int metatype[properties->length];
-=======
-			parse_geometry(t, coordinates, bbox, &fpos, metafile, VT_MOVETO, fname, jp);
-			serialize_byte(metafile, VT_END, &fpos, fname, jp);
-
 			int nprop = 0;
 			if (properties->type == JSON_HASH) {
 				nprop = properties->length;
 			}
 
+			long long metastart = metapos;
 			char *metakey[nprop];
 			char *metaval[nprop];
 			int metatype[nprop];
->>>>>>> 3b9f4691
 			int m = 0;
 
 			int i;
