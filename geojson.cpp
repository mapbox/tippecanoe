--- conflicted
+++ resolved
@@ -40,84 +40,13 @@
 #include "text.hpp"
 #include "read_json.hpp"
 
-static long long parse_geometry1(int t, json_object *j, long long *bbox, drawvec &geom, int op, const char *fname, int line, int *initialized, unsigned *initial_x, unsigned *initial_y, json_object *feature) {
+static long long parse_geometry1(int t, json_object *j, long long *bbox, drawvec &geom, int op, const char *fname, int line, int *initialized, unsigned *initial_x, unsigned *initial_y, json_object *feature, long long &prev, long long &offset, bool &has_prev) {
 	parse_geometry(t, j, geom, op, fname, line, feature);
 
-<<<<<<< HEAD
 	for (size_t i = 0; i < geom.size(); i++) {
 		if (geom[i].op == VT_MOVETO || geom[i].op == VT_LINETO) {
 			long long x = geom[i].x;
 			long long y = geom[i].y;
-=======
-static const char *geometry_names[GEOM_TYPES] = {
-	"Point", "MultiPoint", "LineString", "MultiLineString", "Polygon", "MultiPolygon",
-};
-
-static int geometry_within[GEOM_TYPES] = {
-	-1,		 /* point */
-	GEOM_POINT,      /* multipoint */
-	GEOM_POINT,      /* linestring */
-	GEOM_LINESTRING, /* multilinestring */
-	GEOM_LINESTRING, /* polygon */
-	GEOM_POLYGON,    /* multipolygon */
-};
-
-static int mb_geometry[GEOM_TYPES] = {
-	VT_POINT, VT_POINT, VT_LINE, VT_LINE, VT_POLYGON, VT_POLYGON,
-};
-
-void json_context(json_object *j) {
-	char *s = json_stringify(j);
-
-	if (strlen(s) >= 500) {
-		sprintf(s + 497, "...");
-	}
-
-	fprintf(stderr, "In JSON object %s\n", s);
-	free(s);  // stringify
-}
-
-long long parse_geometry(int t, json_object *j, long long *bbox, drawvec &out, int op, const char *fname, int line, int *initialized, unsigned *initial_x, unsigned *initial_y, json_object *feature, long long &prev, long long &offset, bool &has_prev) {
-	long long g = 0;
-
-	if (j == NULL || j->type != JSON_ARRAY) {
-		fprintf(stderr, "%s:%d: expected array for type %d\n", fname, line, t);
-		json_context(feature);
-		return g;
-	}
-
-	int within = geometry_within[t];
-	if (within >= 0) {
-		size_t i;
-		for (i = 0; i < j->length; i++) {
-			if (within == GEOM_POINT) {
-				if (i == 0 || mb_geometry[t] == GEOM_MULTIPOINT) {
-					op = VT_MOVETO;
-				} else {
-					op = VT_LINETO;
-				}
-			}
-
-			g += parse_geometry(within, j->array[i], bbox, out, op, fname, line, initialized, initial_x, initial_y, feature, prev, offset, has_prev);
-		}
-	} else {
-		if (j->length >= 2 && j->array[0]->type == JSON_NUMBER && j->array[1]->type == JSON_NUMBER) {
-			long long x, y;
-			double lon = j->array[0]->number;
-			double lat = j->array[1]->number;
-			projection->project(lon, lat, 32, &x, &y);
-
-			if (j->length > 2) {
-				static int warned = 0;
-
-				if (!warned) {
-					fprintf(stderr, "%s:%d: ignoring dimensions beyond two\n", fname, line);
-					json_context(j);
-					json_context(feature);
-					warned = 1;
-				}
-			}
->>>>>>> 8c6f6250
 
 			if (additional[A_DETECT_WRAPAROUND]) {
 				x += offset;
@@ -336,11 +265,7 @@
 	long long offset = 0;
 
 	drawvec dv;
-<<<<<<< HEAD
-	long long g = parse_geometry1(t, coordinates, bbox, dv, VT_MOVETO, fname, line, initialized, initial_x, initial_y, feature);
-=======
-	long long g = parse_geometry(t, coordinates, bbox, dv, VT_MOVETO, fname, line, initialized, initial_x, initial_y, feature, prev, offset, has_prev);
->>>>>>> 8c6f6250
+	long long g = parse_geometry1(t, coordinates, bbox, dv, VT_MOVETO, fname, line, initialized, initial_x, initial_y, feature, prev, offset, has_prev);
 	if (mb_geometry[t] == VT_POLYGON) {
 		dv = fix_polygon(dv);
 	}
