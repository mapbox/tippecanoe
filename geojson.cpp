#ifdef MTRACE
#include <mcheck.h>
#endif

#include <stdio.h>
#include <stdlib.h>
#include <math.h>
#include <string.h>
#include <unistd.h>
#include <sys/stat.h>
#include <sys/types.h>
#include <sys/mman.h>
#include <string.h>
#include <fcntl.h>
#include <ctype.h>
#include <errno.h>
#include <limits.h>
#include <sqlite3.h>
#include <stdarg.h>
#include <sys/resource.h>
#include <pthread.h>
#include <vector>
#include <set>
#include <map>
#include <string>

extern "C" {
#include "jsonpull/jsonpull.h"
}

#include "pool.hpp"
#include "projection.hpp"
#include "memfile.hpp"
#include "main.hpp"
#include "mbtiles.hpp"
#include "geojson.hpp"
#include "geometry.hpp"
#include "options.hpp"
#include "serial.hpp"
#include "text.hpp"

#define GEOM_POINT 0	   /* array of positions */
#define GEOM_MULTIPOINT 1      /* array of arrays of positions */
#define GEOM_LINESTRING 2      /* array of arrays of positions */
#define GEOM_MULTILINESTRING 3 /* array of arrays of arrays of positions */
#define GEOM_POLYGON 4	 /* array of arrays of arrays of positions */
#define GEOM_MULTIPOLYGON 5    /* array of arrays of arrays of arrays of positions */
#define GEOM_TYPES 6

static const char *geometry_names[GEOM_TYPES] = {
	"Point", "MultiPoint", "LineString", "MultiLineString", "Polygon", "MultiPolygon",
};

static int geometry_within[GEOM_TYPES] = {
	-1,		 /* point */
	GEOM_POINT,      /* multipoint */
	GEOM_POINT,      /* linestring */
	GEOM_LINESTRING, /* multilinestring */
	GEOM_LINESTRING, /* polygon */
	GEOM_POLYGON,    /* multipolygon */
};

static int mb_geometry[GEOM_TYPES] = {
	VT_POINT, VT_POINT, VT_LINE, VT_LINE, VT_POLYGON, VT_POLYGON,
};

void json_context(json_object *j) {
	char *s = json_stringify(j);

	if (strlen(s) >= 500) {
		sprintf(s + 497, "...");
	}

	fprintf(stderr, "In JSON object %s\n", s);
	free(s);  // stringify
}

long long parse_geometry(int t, json_object *j, long long *bbox, drawvec &out, int op, const char *fname, int line, int *initialized, unsigned *initial_x, unsigned *initial_y, json_object *feature) {
	long long g = 0;

	if (j == NULL || j->type != JSON_ARRAY) {
		fprintf(stderr, "%s:%d: expected array for type %d\n", fname, line, t);
		json_context(feature);
		return g;
	}

	int within = geometry_within[t];
	if (within >= 0) {
		size_t i;
		for (i = 0; i < j->length; i++) {
			if (within == GEOM_POINT) {
				if (i == 0 || mb_geometry[t] == GEOM_MULTIPOINT) {
					op = VT_MOVETO;
				} else {
					op = VT_LINETO;
				}
			}

			g += parse_geometry(within, j->array[i], bbox, out, op, fname, line, initialized, initial_x, initial_y, feature);
		}
	} else {
		if (j->length >= 2 && j->array[0]->type == JSON_NUMBER && j->array[1]->type == JSON_NUMBER) {
			long long x, y;
			double lon = j->array[0]->number;
			double lat = j->array[1]->number;
			projection->project(lon, lat, 32, &x, &y);

			if (j->length > 2) {
				static int warned = 0;

				if (!warned) {
					fprintf(stderr, "%s:%d: ignoring dimensions beyond two\n", fname, line);
					json_context(j);
					json_context(feature);
					warned = 1;
				}
			}

			if (x < bbox[0]) {
				bbox[0] = x;
			}
			if (y < bbox[1]) {
				bbox[1] = y;
			}
			if (x > bbox[2]) {
				bbox[2] = x;
			}
			if (y > bbox[3]) {
				bbox[3] = y;
			}

			if (!*initialized) {
				if (x < 0 || x >= (1LL << 32) || y < 0 || y >= (1LL < 32)) {
					*initial_x = 1LL << 31;
					*initial_y = 1LL << 31;
				} else {
					*initial_x = (x >> geometry_scale) << geometry_scale;
					*initial_y = (y >> geometry_scale) << geometry_scale;
				}

				*initialized = 1;
			}

			draw d(op, (x >> geometry_scale), (y >> geometry_scale));
			out.push_back(d);
			g++;
		} else {
			fprintf(stderr, "%s:%d: malformed point\n", fname, line);
			json_context(j);
			json_context(feature);
		}
	}

	if (t == GEOM_POLYGON) {
		// Note that this is not using the correct meaning of closepath.
		//
		// We are using it here to close an entire Polygon, to distinguish
		// the Polygons within a MultiPolygon from each other.
		//
		// This will be undone in fix_polygon(), which needs to know which
		// rings come from which Polygons so that it can make the winding order
		// of the outer ring be the opposite of the order of the inner rings.

		out.push_back(draw(VT_CLOSEPATH, 0, 0));
	}

	return g;
}

int serialize_geometry(json_object *geometry, json_object *properties, json_object *id, const char *reading, int line, volatile long long *layer_seq, volatile long long *progress_seq, long long *metapos, long long *geompos, long long *indexpos, std::set<std::string> *exclude, std::set<std::string> *include, int exclude_all, FILE *metafile, FILE *geomfile, FILE *indexfile, struct memfile *poolfile, struct memfile *treefile, const char *fname, int basezoom, int layer, double droprate, long long *file_bbox, json_object *tippecanoe, int segment, int *initialized, unsigned *initial_x, unsigned *initial_y, struct reader *readers, int maxzoom, json_object *feature, std::map<std::string, layermap_entry> *layermap, std::string const &layername, bool uses_gamma) {
	json_object *geometry_type = json_hash_get(geometry, "type");
	if (geometry_type == NULL) {
		static int warned = 0;
		if (!warned) {
			fprintf(stderr, "%s:%d: null geometry (additional not reported)\n", reading, line);
			json_context(feature);
			warned = 1;
		}

		return 0;
	}

	if (geometry_type->type != JSON_STRING) {
		fprintf(stderr, "%s:%d: geometry type is not a string\n", reading, line);
		json_context(feature);
		return 0;
	}

	json_object *coordinates = json_hash_get(geometry, "coordinates");
	if (coordinates == NULL || coordinates->type != JSON_ARRAY) {
		fprintf(stderr, "%s:%d: feature without coordinates array\n", reading, line);
		json_context(feature);
		return 0;
	}

	int t;
	for (t = 0; t < GEOM_TYPES; t++) {
		if (strcmp(geometry_type->string, geometry_names[t]) == 0) {
			break;
		}
	}
	if (t >= GEOM_TYPES) {
		fprintf(stderr, "%s:%d: Can't handle geometry type %s\n", reading, line, geometry_type->string);
		json_context(feature);
		return 0;
	}

	int tippecanoe_minzoom = -1;
	int tippecanoe_maxzoom = -1;
	std::string tippecanoe_layername;

	if (tippecanoe != NULL) {
		json_object *min = json_hash_get(tippecanoe, "minzoom");
		if (min != NULL && min->type == JSON_NUMBER) {
			tippecanoe_minzoom = min->number;
		}
		if (min != NULL && min->type == JSON_STRING) {
			tippecanoe_minzoom = atoi(min->string);
		}

		json_object *max = json_hash_get(tippecanoe, "maxzoom");
		if (max != NULL && max->type == JSON_NUMBER) {
			tippecanoe_maxzoom = max->number;
		}
		if (max != NULL && max->type == JSON_STRING) {
			tippecanoe_maxzoom = atoi(max->string);
		}

		json_object *ln = json_hash_get(tippecanoe, "layer");
		if (ln != NULL && (ln->type == JSON_STRING || ln->type == JSON_NUMBER)) {
			tippecanoe_layername = std::string(ln->string);
		}
	}

	bool has_id = false;
	unsigned long long id_value = 0;
	if (id != NULL) {
		if (id->type == JSON_NUMBER) {
			if (id->number >= 0) {
				char *err = NULL;
				id_value = strtoull(id->string, &err, 10);

				if (err != NULL && *err != '\0') {
					fprintf(stderr, "Warning: Can't represent non-integer feature ID %s\n", id->string);
				} else {
					has_id = true;
				}
			} else {
				fprintf(stderr, "Warning: Can't represent negative feature ID %s\n", id->string);
			}
		} else {
			char *s = json_stringify(id);
			fprintf(stderr, "Warning: Can't represent non-numeric feature ID %s\n", s);
			free(s);  // stringify
		}
	}

	long long bbox[] = {LLONG_MAX, LLONG_MAX, LLONG_MIN, LLONG_MIN};

	size_t nprop = 0;
	if (properties != NULL && properties->type == JSON_HASH) {
		nprop = properties->length;
	}

	char *metakey[nprop];
	std::vector<std::string> metaval;
	metaval.resize(nprop);
	int metatype[nprop];
	size_t m = 0;

	for (size_t i = 0; i < nprop; i++) {
		if (properties->keys[i]->type == JSON_STRING) {
			std::string s(properties->keys[i]->string);

			if (exclude_all) {
				if (include->count(s) == 0) {
					continue;
				}
			} else if (exclude->count(s) != 0) {
				continue;
			}

			type_and_string tas;
			tas.string = s;
			tas.type = -1;

			metakey[m] = properties->keys[i]->string;

			if (properties->values[i] != NULL && properties->values[i]->type == JSON_STRING) {
				tas.type = metatype[m] = VT_STRING;
				metaval[m] = std::string(properties->values[i]->string);
				std::string err = check_utf8(metaval[m]);
				if (err != "") {
					fprintf(stderr, "%s:%d: %s\n", reading, line, err.c_str());
					json_context(feature);
					exit(EXIT_FAILURE);
				}
				m++;
			} else if (properties->values[i] != NULL && properties->values[i]->type == JSON_NUMBER) {
				tas.type = metatype[m] = VT_NUMBER;
				metaval[m] = std::string(properties->values[i]->string);
				m++;
			} else if (properties->values[i] != NULL && (properties->values[i]->type == JSON_TRUE || properties->values[i]->type == JSON_FALSE)) {
				tas.type = metatype[m] = VT_BOOLEAN;
				metaval[m] = std::string(properties->values[i]->type == JSON_TRUE ? "true" : "false");
				m++;
			} else if (properties->values[i] != NULL && (properties->values[i]->type == JSON_NULL)) {
				;
			} else {
				tas.type = metatype[m] = VT_STRING;
				const char *v = json_stringify(properties->values[i]);
				metaval[m] = std::string(v);
				free((void *) v);  // stringify
				m++;
			}

			if (tas.type >= 0) {
				auto fk = layermap->find(layername);
				fk->second.file_keys.insert(tas);
			}
		}
	}

	drawvec dv;
	long long g = parse_geometry(t, coordinates, bbox, dv, VT_MOVETO, fname, line, initialized, initial_x, initial_y, feature);
	if (mb_geometry[t] == VT_POLYGON) {
		dv = fix_polygon(dv);
	}

	bool inline_meta = true;
	// Don't inline metadata for features that will span several tiles at maxzoom
	if (g > 0 && (bbox[2] < bbox[0] || bbox[3] < bbox[1])) {
		fprintf(stderr, "Internal error: impossible feature bounding box %llx,%llx,%llx,%llx\n", bbox[0], bbox[1], bbox[2], bbox[3]);
	}
	if (bbox[2] - bbox[0] > (2LL << (32 - maxzoom)) || bbox[3] - bbox[1] > (2LL << (32 - maxzoom))) {
		inline_meta = false;

		if (prevent[P_CLIPPING]) {
			static volatile long long warned = 0;
			long long extent = ((bbox[2] - bbox[0]) / ((1LL << (32 - maxzoom)) + 1)) * ((bbox[3] - bbox[1]) / ((1LL << (32 - maxzoom)) + 1));
			if (extent > warned) {
				fprintf(stderr, "Warning: %s:%d: Large unclipped (-pc) feature may be duplicated across %lld tiles\n", fname, line, extent);
				warned = extent;

				if (extent > 10000) {
					fprintf(stderr, "Exiting because this can't be right.\n");
					exit(EXIT_FAILURE);
				}
			}
		}
	}

	double extent = 0;
	if (additional[A_DROP_SMALLEST_AS_NEEDED]) {
		if (mb_geometry[t] == VT_POLYGON) {
			for (size_t i = 0; i < dv.size(); i++) {
				if (dv[i].op == VT_MOVETO) {
					size_t j;
					for (j = i + 1; j < dv.size(); j++) {
						if (dv[j].op != VT_LINETO) {
							break;
						}
					}

					extent += get_area(dv, i, j);
					i = j - 1;
				}
			}
		} else if (mb_geometry[t] == VT_LINE) {
			for (size_t i = 1; i < dv.size(); i++) {
				if (dv[i].op == VT_LINETO) {
					double xd = dv[i].x - dv[i - 1].x;
					double yd = dv[i].y - dv[i - 1].y;
					extent += sqrt(xd * xd + yd * yd);
				}
			}
		}
	}

	if (tippecanoe_layername.size() != 0) {
		if (layermap->count(tippecanoe_layername) == 0) {
			layermap->insert(std::pair<std::string, layermap_entry>(tippecanoe_layername, layermap_entry(layermap->size())));
		}

		auto ai = layermap->find(tippecanoe_layername);
		if (ai != layermap->end()) {
			layer = ai->second.id;
		} else {
			fprintf(stderr, "Internal error: can't find layer name %s\n", tippecanoe_layername.c_str());
			exit(EXIT_FAILURE);
		}
	}

	long long geomstart = *geompos;
	long long bbox_index;

	serial_feature sf;
	sf.layer = layer;
	sf.segment = segment;
	sf.t = mb_geometry[t];
	sf.has_id = has_id;
	sf.id = id_value;
	sf.has_tippecanoe_minzoom = (tippecanoe_minzoom != -1);
	sf.tippecanoe_minzoom = tippecanoe_minzoom;
	sf.has_tippecanoe_maxzoom = (tippecanoe_maxzoom != -1);
	sf.tippecanoe_maxzoom = tippecanoe_maxzoom;
	sf.geometry = dv;
	sf.m = m;
	sf.feature_minzoom = 0;  // Will be filled in during index merging
	sf.extent = (long long) extent;

	if (prevent[P_INPUT_ORDER]) {
		sf.seq = *layer_seq;
	} else {
		sf.seq = 0;
	}

	// Calculate the center even if off the edge of the plane,
	// and then mask to bring it back into the addressable area
	long long midx = (bbox[0] / 2 + bbox[2] / 2) & ((1LL << 32) - 1);
	long long midy = (bbox[1] / 2 + bbox[3] / 2) & ((1LL << 32) - 1);
	bbox_index = encode(midx, midy);

<<<<<<< HEAD
	if (additional[A_INCREASE_SPACING_AS_NEEDED] || additional[A_CALCULATE_FEATURE_DENSITY] || additional[A_INCREASE_GAMMA_AS_NEEDED] || additional[A_MERGE_POLYGONS_AS_NEEDED] || uses_gamma) {
=======
	if (additional[A_DROP_DENSEST_AS_NEEDED] || additional[A_CALCULATE_FEATURE_DENSITY] || additional[A_INCREASE_GAMMA_AS_NEEDED] || uses_gamma) {
>>>>>>> dc9e68b1
		sf.index = bbox_index;
	}

	if (inline_meta) {
		sf.metapos = -1;
		for (size_t i = 0; i < m; i++) {
			sf.keys.push_back(addpool(poolfile, treefile, metakey[i], VT_STRING));
			sf.values.push_back(addpool(poolfile, treefile, metaval[i].c_str(), metatype[i]));
		}
	} else {
		sf.metapos = *metapos;
		for (size_t i = 0; i < m; i++) {
			serialize_long_long(metafile, addpool(poolfile, treefile, metakey[i], VT_STRING), metapos, fname);
			serialize_long_long(metafile, addpool(poolfile, treefile, metaval[i].c_str(), metatype[i]), metapos, fname);
		}
	}

	serialize_feature(geomfile, &sf, geompos, fname, *initial_x >> geometry_scale, *initial_y >> geometry_scale, false);

	struct index index;
	index.start = geomstart;
	index.end = *geompos;
	index.segment = segment;
	index.seq = *layer_seq;
	index.t = sf.t;
	index.index = bbox_index;

	fwrite_check(&index, sizeof(struct index), 1, indexfile, fname);
	*indexpos += sizeof(struct index);

	for (size_t i = 0; i < 2; i++) {
		if (bbox[i] < file_bbox[i]) {
			file_bbox[i] = bbox[i];
		}
	}
	for (size_t i = 2; i < 4; i++) {
		if (bbox[i] > file_bbox[i]) {
			file_bbox[i] = bbox[i];
		}
	}

	if (*progress_seq % 10000 == 0) {
		checkdisk(readers, CPUS);
		if (!quiet) {
			fprintf(stderr, "Read %.2f million features\r", *progress_seq / 1000000.0);
		}
	}
	(*progress_seq)++;
	(*layer_seq)++;

	return 1;
}

void check_crs(json_object *j, const char *reading) {
	json_object *crs = json_hash_get(j, "crs");
	if (crs != NULL) {
		json_object *properties = json_hash_get(crs, "properties");
		if (properties != NULL) {
			json_object *name = json_hash_get(properties, "name");
			if (name->type == JSON_STRING) {
				if (strcmp(name->string, projection->alias) != 0) {
					fprintf(stderr, "%s: Warning: GeoJSON specified projection \"%s\", not \"%s\".\n", reading, name->string, projection->alias);
				}
			}
		}
	}
}

void parse_json(json_pull *jp, const char *reading, volatile long long *layer_seq, volatile long long *progress_seq, long long *metapos, long long *geompos, long long *indexpos, std::set<std::string> *exclude, std::set<std::string> *include, int exclude_all, FILE *metafile, FILE *geomfile, FILE *indexfile, struct memfile *poolfile, struct memfile *treefile, char *fname, int basezoom, int layer, double droprate, long long *file_bbox, int segment, int *initialized, unsigned *initial_x, unsigned *initial_y, struct reader *readers, int maxzoom, std::map<std::string, layermap_entry> *layermap, std::string layername, bool uses_gamma) {
	long long found_hashes = 0;
	long long found_features = 0;
	long long found_geometries = 0;

	while (1) {
		json_object *j = json_read(jp);
		if (j == NULL) {
			if (jp->error != NULL) {
				fprintf(stderr, "%s:%d: %s\n", reading, jp->line, jp->error);
				if (jp->root != NULL) {
					json_context(jp->root);
				}
			}

			json_free(jp->root);
			break;
		}

		if (j->type == JSON_HASH) {
			found_hashes++;

			if (found_hashes == 50 && found_features == 0 && found_geometries == 0) {
				fprintf(stderr, "%s:%d: Warning: not finding any GeoJSON features or geometries in input yet after 50 objects.\n", reading, jp->line);
			}
		}

		json_object *type = json_hash_get(j, "type");
		if (type == NULL || type->type != JSON_STRING) {
			continue;
		}

		if (found_features == 0) {
			int i;
			int is_geometry = 0;
			for (i = 0; i < GEOM_TYPES; i++) {
				if (strcmp(type->string, geometry_names[i]) == 0) {
					is_geometry = 1;
					break;
				}
			}

			if (is_geometry) {
				if (j->parent != NULL) {
					if (j->parent->type == JSON_ARRAY) {
						if (j->parent->parent->type == JSON_HASH) {
							json_object *geometries = json_hash_get(j->parent->parent, "geometries");
							if (geometries != NULL) {
								// Parent of Parent must be a GeometryCollection
								is_geometry = 0;
							}
						}
					} else if (j->parent->type == JSON_HASH) {
						json_object *geometry = json_hash_get(j->parent, "geometry");
						if (geometry != NULL) {
							// Parent must be a Feature
							is_geometry = 0;
						}
					}
				}
			}

			if (is_geometry) {
				if (found_features != 0 && found_geometries == 0) {
					fprintf(stderr, "%s:%d: Warning: found a mixture of features and bare geometries\n", reading, jp->line);
				}
				found_geometries++;

				serialize_geometry(j, NULL, NULL, reading, jp->line, layer_seq, progress_seq, metapos, geompos, indexpos, exclude, include, exclude_all, metafile, geomfile, indexfile, poolfile, treefile, fname, basezoom, layer, droprate, file_bbox, NULL, segment, initialized, initial_x, initial_y, readers, maxzoom, j, layermap, layername, uses_gamma);
				json_free(j);
				continue;
			}
		}

		if (strcmp(type->string, "Feature") != 0) {
			if (strcmp(type->string, "FeatureCollection") == 0) {
				check_crs(j, reading);
			}

			continue;
		}

		if (found_features == 0 && found_geometries != 0) {
			fprintf(stderr, "%s:%d: Warning: found a mixture of features and bare geometries\n", reading, jp->line);
		}
		found_features++;

		json_object *geometry = json_hash_get(j, "geometry");
		if (geometry == NULL) {
			fprintf(stderr, "%s:%d: feature with no geometry\n", reading, jp->line);
			json_context(j);
			json_free(j);
			continue;
		}

		json_object *properties = json_hash_get(j, "properties");
		if (properties == NULL || (properties->type != JSON_HASH && properties->type != JSON_NULL)) {
			fprintf(stderr, "%s:%d: feature without properties hash\n", reading, jp->line);
			json_context(j);
			json_free(j);
			continue;
		}

		json_object *tippecanoe = json_hash_get(j, "tippecanoe");
		json_object *id = json_hash_get(j, "id");

		json_object *geometries = json_hash_get(geometry, "geometries");
		if (geometries != NULL) {
			size_t g;
			for (g = 0; g < geometries->length; g++) {
				serialize_geometry(geometries->array[g], properties, id, reading, jp->line, layer_seq, progress_seq, metapos, geompos, indexpos, exclude, include, exclude_all, metafile, geomfile, indexfile, poolfile, treefile, fname, basezoom, layer, droprate, file_bbox, tippecanoe, segment, initialized, initial_x, initial_y, readers, maxzoom, j, layermap, layername, uses_gamma);
			}
		} else {
			serialize_geometry(geometry, properties, id, reading, jp->line, layer_seq, progress_seq, metapos, geompos, indexpos, exclude, include, exclude_all, metafile, geomfile, indexfile, poolfile, treefile, fname, basezoom, layer, droprate, file_bbox, tippecanoe, segment, initialized, initial_x, initial_y, readers, maxzoom, j, layermap, layername, uses_gamma);
		}

		json_free(j);

		/* XXX check for any non-features in the outer object */
	}
}

void *run_parse_json(void *v) {
	struct parse_json_args *pja = (struct parse_json_args *) v;

	parse_json(pja->jp, pja->reading, pja->layer_seq, pja->progress_seq, pja->metapos, pja->geompos, pja->indexpos, pja->exclude, pja->include, pja->exclude_all, pja->metafile, pja->geomfile, pja->indexfile, pja->poolfile, pja->treefile, pja->fname, pja->basezoom, pja->layer, pja->droprate, pja->file_bbox, pja->segment, pja->initialized, pja->initial_x, pja->initial_y, pja->readers, pja->maxzoom, pja->layermap, *pja->layername, pja->uses_gamma);

	return NULL;
}

struct jsonmap {
	char *map;
	unsigned long long off;
	unsigned long long end;
};

ssize_t json_map_read(struct json_pull *jp, char *buffer, size_t n) {
	struct jsonmap *jm = (struct jsonmap *) jp->source;

	if (jm->off + n >= jm->end) {
		n = jm->end - jm->off;
	}

	memcpy(buffer, jm->map + jm->off, n);
	jm->off += n;

	return n;
}

struct json_pull *json_begin_map(char *map, long long len) {
	struct jsonmap *jm = new jsonmap;
	if (jm == NULL) {
		perror("Out of memory");
		exit(EXIT_FAILURE);
	}

	jm->map = map;
	jm->off = 0;
	jm->end = len;

	return json_begin(json_map_read, jm);
}

void json_end_map(struct json_pull *jp) {
	delete (struct jsonmap *) jp->source;
	json_end(jp);
}<|MERGE_RESOLUTION|>--- conflicted
+++ resolved
@@ -421,11 +421,7 @@
 	long long midy = (bbox[1] / 2 + bbox[3] / 2) & ((1LL << 32) - 1);
 	bbox_index = encode(midx, midy);
 
-<<<<<<< HEAD
-	if (additional[A_INCREASE_SPACING_AS_NEEDED] || additional[A_CALCULATE_FEATURE_DENSITY] || additional[A_INCREASE_GAMMA_AS_NEEDED] || additional[A_MERGE_POLYGONS_AS_NEEDED] || uses_gamma) {
-=======
-	if (additional[A_DROP_DENSEST_AS_NEEDED] || additional[A_CALCULATE_FEATURE_DENSITY] || additional[A_INCREASE_GAMMA_AS_NEEDED] || uses_gamma) {
->>>>>>> dc9e68b1
+	if (additional[A_DROP_DENSEST_AS_NEEDED] || additional[A_CALCULATE_FEATURE_DENSITY] || additional[A_INCREASE_GAMMA_AS_NEEDED] || additional[A_MERGE_POLYGONS_AS_NEEDED] || uses_gamma) {
 		sf.index = bbox_index;
 	}
 
