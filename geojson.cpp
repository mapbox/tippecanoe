--- conflicted
+++ resolved
@@ -268,18 +268,6 @@
 				metatype[m] = type;
 				metaval[m] = val;
 				m++;
-<<<<<<< HEAD
-			} else if (properties->values[i] != NULL && (properties->values[i]->type == JSON_NULL)) {
-				;
-			} else {
-				tas.type = metatype[m] = VT_OBJECT;
-				const char *v = json_stringify(properties->values[i]);
-				metaval[m] = std::string(v);
-				free((void *) v);  // stringify
-				m++;
-			}
-=======
->>>>>>> 071b4efd
 
 				type_and_string attrib;
 				attrib.type = metatype[m - 1];
