#ifdef MTRACE
#include <mcheck.h>
#endif

#include <stdio.h>
#include <stdlib.h>
#include <math.h>
#include <string.h>
#include <unistd.h>
#include <sys/stat.h>
#include <sys/types.h>
#include <sys/mman.h>
#include <string.h>
#include <fcntl.h>
#include <ctype.h>
#include <errno.h>
#include <limits.h>
#include <sqlite3.h>
#include <stdarg.h>
#include <sys/resource.h>
#include <pthread.h>
#include <vector>
#include <set>
#include <map>
#include <string>

extern "C" {
#include "jsonpull/jsonpull.h"
}

#include "pool.hpp"
#include "projection.hpp"
#include "memfile.hpp"
#include "main.hpp"
#include "mbtiles.hpp"
#include "geojson.hpp"
#include "geometry.hpp"
#include "options.hpp"
#include "serial.hpp"
#include "text.hpp"
<<<<<<< HEAD
#include "read_json.hpp"
=======
#include "mvt.hpp"
>>>>>>> 8777bdf5

static long long parse_geometry1(int t, json_object *j, long long *bbox, drawvec &geom, int op, const char *fname, int line, int *initialized, unsigned *initial_x, unsigned *initial_y, json_object *feature, long long &prev, long long &offset, bool &has_prev) {
	parse_geometry(t, j, geom, op, fname, line, feature);

	for (size_t i = 0; i < geom.size(); i++) {
		if (geom[i].op == VT_MOVETO || geom[i].op == VT_LINETO) {
			long long x = geom[i].x;
			long long y = geom[i].y;

			if (additional[A_DETECT_WRAPAROUND]) {
				x += offset;
				if (has_prev) {
					if (x - prev > (1LL << 31)) {
						offset -= 1LL << 32;
						x -= 1LL << 32;
					} else if (prev - x > (1LL << 31)) {
						offset += 1LL << 32;
						x += 1LL << 32;
					}
				}

				has_prev = true;
				prev = x;
			}

			if (x < bbox[0]) {
				bbox[0] = x;
			}
			if (y < bbox[1]) {
				bbox[1] = y;
			}
			if (x > bbox[2]) {
				bbox[2] = x;
			}
			if (y > bbox[3]) {
				bbox[3] = y;
			}

			if (!*initialized) {
				if (x < 0 || x >= (1LL << 32) || y < 0 || y >= (1LL < 32)) {
					*initial_x = 1LL << 31;
					*initial_y = 1LL << 31;
				} else {
					*initial_x = (x >> geometry_scale) << geometry_scale;
					*initial_y = (y >> geometry_scale) << geometry_scale;
				}

				*initialized = 1;
			}

			geom[i].x = x >> geometry_scale;
			geom[i].y = y >> geometry_scale;
		}
	}

	return geom.size();
}

int serialize_geometry(json_object *geometry, json_object *properties, json_object *id, const char *reading, int line, volatile long long *layer_seq, volatile long long *progress_seq, long long *metapos, long long *geompos, long long *indexpos, std::set<std::string> *exclude, std::set<std::string> *include, int exclude_all, FILE *metafile, FILE *geomfile, FILE *indexfile, struct memfile *poolfile, struct memfile *treefile, const char *fname, int basezoom, int layer, double droprate, long long *file_bbox, json_object *tippecanoe, int segment, int *initialized, unsigned *initial_x, unsigned *initial_y, struct reader *readers, int maxzoom, json_object *feature, std::map<std::string, layermap_entry> *layermap, std::string layername, bool uses_gamma) {
	json_object *geometry_type = json_hash_get(geometry, "type");
	if (geometry_type == NULL) {
		static int warned = 0;
		if (!warned) {
			fprintf(stderr, "%s:%d: null geometry (additional not reported)\n", reading, line);
			json_context(feature);
			warned = 1;
		}

		return 0;
	}

	if (geometry_type->type != JSON_STRING) {
		fprintf(stderr, "%s:%d: geometry type is not a string\n", reading, line);
		json_context(feature);
		return 0;
	}

	json_object *coordinates = json_hash_get(geometry, "coordinates");
	if (coordinates == NULL || coordinates->type != JSON_ARRAY) {
		fprintf(stderr, "%s:%d: feature without coordinates array\n", reading, line);
		json_context(feature);
		return 0;
	}

	int t;
	for (t = 0; t < GEOM_TYPES; t++) {
		if (strcmp(geometry_type->string, geometry_names[t]) == 0) {
			break;
		}
	}
	if (t >= GEOM_TYPES) {
		fprintf(stderr, "%s:%d: Can't handle geometry type %s\n", reading, line, geometry_type->string);
		json_context(feature);
		return 0;
	}

	int tippecanoe_minzoom = -1;
	int tippecanoe_maxzoom = -1;
	std::string tippecanoe_layername;

	if (tippecanoe != NULL) {
		json_object *min = json_hash_get(tippecanoe, "minzoom");
		if (min != NULL && min->type == JSON_NUMBER) {
			tippecanoe_minzoom = min->number;
		}
		if (min != NULL && min->type == JSON_STRING) {
			tippecanoe_minzoom = atoi(min->string);
		}

		json_object *max = json_hash_get(tippecanoe, "maxzoom");
		if (max != NULL && max->type == JSON_NUMBER) {
			tippecanoe_maxzoom = max->number;
		}
		if (max != NULL && max->type == JSON_STRING) {
			tippecanoe_maxzoom = atoi(max->string);
		}

		json_object *ln = json_hash_get(tippecanoe, "layer");
		if (ln != NULL && (ln->type == JSON_STRING || ln->type == JSON_NUMBER)) {
			tippecanoe_layername = std::string(ln->string);
		}
	}

	bool has_id = false;
	unsigned long long id_value = 0;
	if (id != NULL) {
		if (id->type == JSON_NUMBER) {
			if (id->number >= 0) {
				char *err = NULL;
				id_value = strtoull(id->string, &err, 10);

				if (err != NULL && *err != '\0') {
					static bool warned_frac = false;

					if (!warned_frac) {
						fprintf(stderr, "Warning: Can't represent non-integer feature ID %s\n", id->string);
						warned_frac = true;
					}
				} else {
					has_id = true;
				}
			} else {
				static bool warned_neg = false;

				if (!warned_neg) {
					fprintf(stderr, "Warning: Can't represent negative feature ID %s\n", id->string);
					warned_neg = true;
				}
			}
		} else {
			static bool warned_nan = false;

			if (!warned_nan) {
				char *s = json_stringify(id);
				fprintf(stderr, "Warning: Can't represent non-numeric feature ID %s\n", s);
				free(s);  // stringify
				warned_nan = true;
			}
		}
	}

	long long bbox[] = {LLONG_MAX, LLONG_MAX, LLONG_MIN, LLONG_MIN};

	if (tippecanoe_layername.size() != 0) {
		if (layermap->count(tippecanoe_layername) == 0) {
			layermap->insert(std::pair<std::string, layermap_entry>(tippecanoe_layername, layermap_entry(layermap->size())));
		}

		auto ai = layermap->find(tippecanoe_layername);
		if (ai != layermap->end()) {
			layer = ai->second.id;
			layername = tippecanoe_layername;
		} else {
			fprintf(stderr, "Internal error: can't find layer name %s\n", tippecanoe_layername.c_str());
			exit(EXIT_FAILURE);
		}
	}

	size_t nprop = 0;
	if (properties != NULL && properties->type == JSON_HASH) {
		nprop = properties->length;
	}

	char *metakey[nprop];
	std::vector<std::string> metaval;
	metaval.resize(nprop);
	int metatype[nprop];
	size_t m = 0;

	for (size_t i = 0; i < nprop; i++) {
		if (properties->keys[i]->type == JSON_STRING) {
			std::string s(properties->keys[i]->string);

			if (exclude_all) {
				if (include->count(s) == 0) {
					continue;
				}
			} else if (exclude->count(s) != 0) {
				continue;
			}

			int type = -1;
			std::string val;
			stringify_value(properties->values[i], type, val, reading, line, feature);

<<<<<<< HEAD
			if (type >= 0) {
				metakey[m] = properties->keys[i]->string;
				metatype[m] = type;
				metaval[m] = val;
				m++;
=======
			if (properties->values[i] != NULL && properties->values[i]->type == JSON_STRING) {
				tas.type = metatype[m] = mvt_string;
				metaval[m] = std::string(properties->values[i]->string);
				std::string err = check_utf8(metaval[m]);
				if (err != "") {
					fprintf(stderr, "%s:%d: %s\n", reading, line, err.c_str());
					json_context(feature);
					exit(EXIT_FAILURE);
				}
				m++;
			} else if (properties->values[i] != NULL && properties->values[i]->type == JSON_NUMBER) {
				tas.type = metatype[m] = mvt_double;
				metaval[m] = std::string(properties->values[i]->string);
				m++;
			} else if (properties->values[i] != NULL && (properties->values[i]->type == JSON_TRUE || properties->values[i]->type == JSON_FALSE)) {
				tas.type = metatype[m] = mvt_bool;
				metaval[m] = std::string(properties->values[i]->type == JSON_TRUE ? "true" : "false");
				m++;
			} else if (properties->values[i] != NULL && (properties->values[i]->type == JSON_NULL)) {
				;
			} else {
				tas.type = metatype[m] = mvt_string;
				const char *v = json_stringify(properties->values[i]);
				metaval[m] = std::string(v);
				free((void *) v);  // stringify
				m++;
			}
>>>>>>> 8777bdf5

				type_and_string tas;
				tas.string = s;
				tas.type = type;

				auto fk = layermap->find(layername);
				fk->second.file_keys.insert(tas);
			}
		}
	}

	bool has_prev = false;
	long long prev = 0;
	long long offset = 0;

	drawvec dv;
	long long g = parse_geometry1(t, coordinates, bbox, dv, VT_MOVETO, fname, line, initialized, initial_x, initial_y, feature, prev, offset, has_prev);
	if (mb_geometry[t] == VT_POLYGON) {
		dv = fix_polygon(dv);
	}

	bool inline_meta = true;
	// Don't inline metadata for features that will span several tiles at maxzoom
	if (g > 0 && (bbox[2] < bbox[0] || bbox[3] < bbox[1])) {
		fprintf(stderr, "Internal error: impossible feature bounding box %llx,%llx,%llx,%llx\n", bbox[0], bbox[1], bbox[2], bbox[3]);
	}
	if (bbox[2] - bbox[0] > (2LL << (32 - maxzoom)) || bbox[3] - bbox[1] > (2LL << (32 - maxzoom))) {
		inline_meta = false;

		if (prevent[P_CLIPPING]) {
			static volatile long long warned = 0;
			long long extent = ((bbox[2] - bbox[0]) / ((1LL << (32 - maxzoom)) + 1)) * ((bbox[3] - bbox[1]) / ((1LL << (32 - maxzoom)) + 1));
			if (extent > warned) {
				fprintf(stderr, "Warning: %s:%d: Large unclipped (-pc) feature may be duplicated across %lld tiles\n", fname, line, extent);
				warned = extent;

				if (extent > 10000) {
					fprintf(stderr, "Exiting because this can't be right.\n");
					exit(EXIT_FAILURE);
				}
			}
		}
	}

	double extent = 0;
	if (additional[A_DROP_SMALLEST_AS_NEEDED]) {
		if (mb_geometry[t] == VT_POLYGON) {
			for (size_t i = 0; i < dv.size(); i++) {
				if (dv[i].op == VT_MOVETO) {
					size_t j;
					for (j = i + 1; j < dv.size(); j++) {
						if (dv[j].op != VT_LINETO) {
							break;
						}
					}

					extent += get_area(dv, i, j);
					i = j - 1;
				}
			}
		} else if (mb_geometry[t] == VT_LINE) {
			for (size_t i = 1; i < dv.size(); i++) {
				if (dv[i].op == VT_LINETO) {
					double xd = dv[i].x - dv[i - 1].x;
					double yd = dv[i].y - dv[i - 1].y;
					extent += sqrt(xd * xd + yd * yd);
				}
			}
		}
	}

	long long geomstart = *geompos;
	long long bbox_index;

	serial_feature sf;
	sf.layer = layer;
	sf.segment = segment;
	sf.t = mb_geometry[t];
	sf.has_id = has_id;
	sf.id = id_value;
	sf.has_tippecanoe_minzoom = (tippecanoe_minzoom != -1);
	sf.tippecanoe_minzoom = tippecanoe_minzoom;
	sf.has_tippecanoe_maxzoom = (tippecanoe_maxzoom != -1);
	sf.tippecanoe_maxzoom = tippecanoe_maxzoom;
	sf.geometry = dv;
	sf.m = m;
	sf.feature_minzoom = 0;  // Will be filled in during index merging
	sf.extent = (long long) extent;

	if (prevent[P_INPUT_ORDER]) {
		sf.seq = *layer_seq;
	} else {
		sf.seq = 0;
	}

	// Calculate the center even if off the edge of the plane,
	// and then mask to bring it back into the addressable area
	long long midx = (bbox[0] / 2 + bbox[2] / 2) & ((1LL << 32) - 1);
	long long midy = (bbox[1] / 2 + bbox[3] / 2) & ((1LL << 32) - 1);
	bbox_index = encode(midx, midy);

	if (additional[A_DROP_DENSEST_AS_NEEDED] || additional[A_CALCULATE_FEATURE_DENSITY] || additional[A_INCREASE_GAMMA_AS_NEEDED] || uses_gamma) {
		sf.index = bbox_index;
	} else {
		sf.index = 0;
	}

	if (inline_meta) {
		sf.metapos = -1;
		for (size_t i = 0; i < m; i++) {
			sf.keys.push_back(addpool(poolfile, treefile, metakey[i], mvt_string));
			sf.values.push_back(addpool(poolfile, treefile, metaval[i].c_str(), metatype[i]));
		}
	} else {
		sf.metapos = *metapos;
		for (size_t i = 0; i < m; i++) {
			serialize_long_long(metafile, addpool(poolfile, treefile, metakey[i], mvt_string), metapos, fname);
			serialize_long_long(metafile, addpool(poolfile, treefile, metaval[i].c_str(), metatype[i]), metapos, fname);
		}
	}

	serialize_feature(geomfile, &sf, geompos, fname, *initial_x >> geometry_scale, *initial_y >> geometry_scale, false);

	struct index index;
	index.start = geomstart;
	index.end = *geompos;
	index.segment = segment;
	index.seq = *layer_seq;
	index.t = sf.t;
	index.index = bbox_index;

	fwrite_check(&index, sizeof(struct index), 1, indexfile, fname);
	*indexpos += sizeof(struct index);

	for (size_t i = 0; i < 2; i++) {
		if (bbox[i] < file_bbox[i]) {
			file_bbox[i] = bbox[i];
		}
	}
	for (size_t i = 2; i < 4; i++) {
		if (bbox[i] > file_bbox[i]) {
			file_bbox[i] = bbox[i];
		}
	}

	if (*progress_seq % 10000 == 0) {
		checkdisk(readers, CPUS);
		if (!quiet) {
			fprintf(stderr, "Read %.2f million features\r", *progress_seq / 1000000.0);
		}
	}
	(*progress_seq)++;
	(*layer_seq)++;

	return 1;
}

void check_crs(json_object *j, const char *reading) {
	json_object *crs = json_hash_get(j, "crs");
	if (crs != NULL) {
		json_object *properties = json_hash_get(crs, "properties");
		if (properties != NULL) {
			json_object *name = json_hash_get(properties, "name");
			if (name->type == JSON_STRING) {
				if (strcmp(name->string, projection->alias) != 0) {
					fprintf(stderr, "%s: Warning: GeoJSON specified projection \"%s\", not \"%s\".\n", reading, name->string, projection->alias);
				}
			}
		}
	}
}

void parse_json(json_pull *jp, const char *reading, volatile long long *layer_seq, volatile long long *progress_seq, long long *metapos, long long *geompos, long long *indexpos, std::set<std::string> *exclude, std::set<std::string> *include, int exclude_all, FILE *metafile, FILE *geomfile, FILE *indexfile, struct memfile *poolfile, struct memfile *treefile, char *fname, int basezoom, int layer, double droprate, long long *file_bbox, int segment, int *initialized, unsigned *initial_x, unsigned *initial_y, struct reader *readers, int maxzoom, std::map<std::string, layermap_entry> *layermap, std::string layername, bool uses_gamma) {
	long long found_hashes = 0;
	long long found_features = 0;
	long long found_geometries = 0;

	while (1) {
		json_object *j = json_read(jp);
		if (j == NULL) {
			if (jp->error != NULL) {
				fprintf(stderr, "%s:%d: %s\n", reading, jp->line, jp->error);
				if (jp->root != NULL) {
					json_context(jp->root);
				}
			}

			json_free(jp->root);
			break;
		}

		if (j->type == JSON_HASH) {
			found_hashes++;

			if (found_hashes == 50 && found_features == 0 && found_geometries == 0) {
				fprintf(stderr, "%s:%d: Warning: not finding any GeoJSON features or geometries in input yet after 50 objects.\n", reading, jp->line);
			}
		}

		json_object *type = json_hash_get(j, "type");
		if (type == NULL || type->type != JSON_STRING) {
			continue;
		}

		if (found_features == 0) {
			int i;
			int is_geometry = 0;
			for (i = 0; i < GEOM_TYPES; i++) {
				if (strcmp(type->string, geometry_names[i]) == 0) {
					is_geometry = 1;
					break;
				}
			}

			if (is_geometry) {
				if (j->parent != NULL) {
					if (j->parent->type == JSON_ARRAY) {
						if (j->parent->parent->type == JSON_HASH) {
							json_object *geometries = json_hash_get(j->parent->parent, "geometries");
							if (geometries != NULL) {
								// Parent of Parent must be a GeometryCollection
								is_geometry = 0;
							}
						}
					} else if (j->parent->type == JSON_HASH) {
						json_object *geometry = json_hash_get(j->parent, "geometry");
						if (geometry != NULL) {
							// Parent must be a Feature
							is_geometry = 0;
						}
					}
				}
			}

			if (is_geometry) {
				if (found_features != 0 && found_geometries == 0) {
					fprintf(stderr, "%s:%d: Warning: found a mixture of features and bare geometries\n", reading, jp->line);
				}
				found_geometries++;

				serialize_geometry(j, NULL, NULL, reading, jp->line, layer_seq, progress_seq, metapos, geompos, indexpos, exclude, include, exclude_all, metafile, geomfile, indexfile, poolfile, treefile, fname, basezoom, layer, droprate, file_bbox, NULL, segment, initialized, initial_x, initial_y, readers, maxzoom, j, layermap, layername, uses_gamma);
				json_free(j);
				continue;
			}
		}

		if (strcmp(type->string, "Feature") != 0) {
			if (strcmp(type->string, "FeatureCollection") == 0) {
				check_crs(j, reading);
			}

			continue;
		}

		if (found_features == 0 && found_geometries != 0) {
			fprintf(stderr, "%s:%d: Warning: found a mixture of features and bare geometries\n", reading, jp->line);
		}
		found_features++;

		json_object *geometry = json_hash_get(j, "geometry");
		if (geometry == NULL) {
			fprintf(stderr, "%s:%d: feature with no geometry\n", reading, jp->line);
			json_context(j);
			json_free(j);
			continue;
		}

		json_object *properties = json_hash_get(j, "properties");
		if (properties == NULL || (properties->type != JSON_HASH && properties->type != JSON_NULL)) {
			fprintf(stderr, "%s:%d: feature without properties hash\n", reading, jp->line);
			json_context(j);
			json_free(j);
			continue;
		}

		json_object *tippecanoe = json_hash_get(j, "tippecanoe");
		json_object *id = json_hash_get(j, "id");

		json_object *geometries = json_hash_get(geometry, "geometries");
		if (geometries != NULL) {
			size_t g;
			for (g = 0; g < geometries->length; g++) {
				serialize_geometry(geometries->array[g], properties, id, reading, jp->line, layer_seq, progress_seq, metapos, geompos, indexpos, exclude, include, exclude_all, metafile, geomfile, indexfile, poolfile, treefile, fname, basezoom, layer, droprate, file_bbox, tippecanoe, segment, initialized, initial_x, initial_y, readers, maxzoom, j, layermap, layername, uses_gamma);
			}
		} else {
			serialize_geometry(geometry, properties, id, reading, jp->line, layer_seq, progress_seq, metapos, geompos, indexpos, exclude, include, exclude_all, metafile, geomfile, indexfile, poolfile, treefile, fname, basezoom, layer, droprate, file_bbox, tippecanoe, segment, initialized, initial_x, initial_y, readers, maxzoom, j, layermap, layername, uses_gamma);
		}

		json_free(j);

		/* XXX check for any non-features in the outer object */
	}
}

void *run_parse_json(void *v) {
	struct parse_json_args *pja = (struct parse_json_args *) v;

	parse_json(pja->jp, pja->reading, pja->layer_seq, pja->progress_seq, pja->metapos, pja->geompos, pja->indexpos, pja->exclude, pja->include, pja->exclude_all, pja->metafile, pja->geomfile, pja->indexfile, pja->poolfile, pja->treefile, pja->fname, pja->basezoom, pja->layer, pja->droprate, pja->file_bbox, pja->segment, pja->initialized, pja->initial_x, pja->initial_y, pja->readers, pja->maxzoom, pja->layermap, *pja->layername, pja->uses_gamma);

	return NULL;
}

struct jsonmap {
	char *map;
	unsigned long long off;
	unsigned long long end;
};

ssize_t json_map_read(struct json_pull *jp, char *buffer, size_t n) {
	struct jsonmap *jm = (struct jsonmap *) jp->source;

	if (jm->off + n >= jm->end) {
		n = jm->end - jm->off;
	}

	memcpy(buffer, jm->map + jm->off, n);
	jm->off += n;

	return n;
}

struct json_pull *json_begin_map(char *map, long long len) {
	struct jsonmap *jm = new jsonmap;
	if (jm == NULL) {
		perror("Out of memory");
		exit(EXIT_FAILURE);
	}

	jm->map = map;
	jm->off = 0;
	jm->end = len;

	return json_begin(json_map_read, jm);
}

void json_end_map(struct json_pull *jp) {
	delete (struct jsonmap *) jp->source;
	json_end(jp);
}<|MERGE_RESOLUTION|>--- conflicted
+++ resolved
@@ -38,11 +38,8 @@
 #include "options.hpp"
 #include "serial.hpp"
 #include "text.hpp"
-<<<<<<< HEAD
 #include "read_json.hpp"
-=======
 #include "mvt.hpp"
->>>>>>> 8777bdf5
 
 static long long parse_geometry1(int t, json_object *j, long long *bbox, drawvec &geom, int op, const char *fname, int line, int *initialized, unsigned *initial_x, unsigned *initial_y, json_object *feature, long long &prev, long long &offset, bool &has_prev) {
 	parse_geometry(t, j, geom, op, fname, line, feature);
@@ -248,41 +245,11 @@
 			std::string val;
 			stringify_value(properties->values[i], type, val, reading, line, feature);
 
-<<<<<<< HEAD
 			if (type >= 0) {
 				metakey[m] = properties->keys[i]->string;
 				metatype[m] = type;
 				metaval[m] = val;
 				m++;
-=======
-			if (properties->values[i] != NULL && properties->values[i]->type == JSON_STRING) {
-				tas.type = metatype[m] = mvt_string;
-				metaval[m] = std::string(properties->values[i]->string);
-				std::string err = check_utf8(metaval[m]);
-				if (err != "") {
-					fprintf(stderr, "%s:%d: %s\n", reading, line, err.c_str());
-					json_context(feature);
-					exit(EXIT_FAILURE);
-				}
-				m++;
-			} else if (properties->values[i] != NULL && properties->values[i]->type == JSON_NUMBER) {
-				tas.type = metatype[m] = mvt_double;
-				metaval[m] = std::string(properties->values[i]->string);
-				m++;
-			} else if (properties->values[i] != NULL && (properties->values[i]->type == JSON_TRUE || properties->values[i]->type == JSON_FALSE)) {
-				tas.type = metatype[m] = mvt_bool;
-				metaval[m] = std::string(properties->values[i]->type == JSON_TRUE ? "true" : "false");
-				m++;
-			} else if (properties->values[i] != NULL && (properties->values[i]->type == JSON_NULL)) {
-				;
-			} else {
-				tas.type = metatype[m] = mvt_string;
-				const char *v = json_stringify(properties->values[i]);
-				metaval[m] = std::string(v);
-				free((void *) v);  // stringify
-				m++;
-			}
->>>>>>> 8777bdf5
 
 				type_and_string tas;
 				tas.string = s;
