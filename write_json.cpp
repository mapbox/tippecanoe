--- conflicted
+++ resolved
@@ -248,7 +248,6 @@
 	}
 };
 
-<<<<<<< HEAD
 void write_kv(json_writer &state, const char *key, mvt_value const &val) {
 	if (val.type == mvt_string) {
 		state.json_write_string(key);
@@ -277,7 +276,9 @@
 	} else {
 		fprintf(stderr, "Internal error: property with unknown type\n");
 		exit(EXIT_FAILURE);
-=======
+	}
+}
+
 void print_val(mvt_feature const &feature, mvt_layer const &layer, mvt_value const &val, size_t vo, json_writer &state) {
 	std::string s;
 	stringify_val(s, feature, layer, val, vo);
@@ -356,7 +357,6 @@
 		out.push_back('}');
 	} else if (val.type == mvt_null) {
 		out.append("null");
->>>>>>> 9319f2e1
 	}
 }
 
@@ -429,19 +429,16 @@
 			const char *key = layer.keys[feat.tags[t]].c_str();
 			mvt_value const &val = layer.values[feat.tags[t + 1]];
 
-<<<<<<< HEAD
-			write_kv(state, key, val);
+			state.json_write_string(key);
+			print_val(feat, layer, val, feat.tags[t + 1], state);
 		}
 
 		for (size_t t = 0; t + 1 < feat.properties.size(); t += 2) {
 			const char *key = layer.keys[feat.properties[t]].c_str();
 			mvt_value const &val = layer.decode_property(feat.properties[t + 1]);
 
-			write_kv(state, key, val);
-=======
 			state.json_write_string(key);
 			print_val(feat, layer, val, feat.tags[t + 1], state);
->>>>>>> 9319f2e1
 		}
 
 		state.json_end_hash();
