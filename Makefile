PREFIX ?= /usr/local
MANDIR ?= $(PREFIX)/share/man/man1/

# inherit from env if set
CC := $(CC)
CXX := $(CXX)
CFLAGS := $(CFLAGS)
CXXFLAGS := $(CXXFLAGS) -std=c++11
LDFLAGS := $(LDFLAGS)

all: tippecanoe tippecanoe-enumerate tippecanoe-decode tile-join

docs: man/tippecanoe.1

install: tippecanoe tippecanoe-enumerate tippecanoe-decode tile-join
	mkdir -p $(PREFIX)/bin
	mkdir -p $(MANDIR)
	cp tippecanoe $(PREFIX)/bin/tippecanoe
	cp tippecanoe-enumerate $(PREFIX)/bin/tippecanoe-enumerate
	cp tippecanoe-decode $(PREFIX)/bin/tippecanoe-decode
	cp tile-join $(PREFIX)/bin/tile-join
	cp man/tippecanoe.1 $(MANDIR)/tippecanoe.1

man/tippecanoe.1: README.md
	md2man-roff README.md > man/tippecanoe.1

vector_tile.pb.cc vector_tile.pb.h: vector_tile.proto
	protoc --cpp_out=. vector_tile.proto

PG=

H = $(shell find . '(' -name '*.h' -o -name '*.hh' ')')
C = $(shell find . '(' -name '*.c' -o -name '*.cc' ')')

INCLUDES = -I/usr/local/include
LIBS = -L/usr/local/lib

tippecanoe: geojson.o jsonpull.o vector_tile.pb.o tile.o clip.o pool.o mbtiles.o geometry.o projection.o memfile.o clipper/clipper.o
	$(CXX) $(PG) $(LIBS) -O3 -g -Wall $(CXXFLAGS) -o $@ $^ $(LDFLAGS) -lm -lz -lprotobuf-lite -lsqlite3 -lpthread

tippecanoe-enumerate: enumerate.o
	$(CC) $(PG) $(LIBS) -O3 -g -Wall $(CFLAGS) -o $@ $^ $(LDFLAGS) -lsqlite3

tippecanoe-decode: decode.o vector_tile.pb.o projection.o
	$(CXX) $(PG) $(LIBS) -O3 -g -Wall $(CXXFLAGS) -o $@ $^ $(LDFLAGS) -lm -lz -lprotobuf-lite -lsqlite3

tile-join: tile-join.o vector_tile.pb.o projection.o pool.o mbtiles.o
	$(CXX) $(PG) $(LIBS) -O3 -g -Wall $(CXXFLAGS) -o $@ $^ $(LDFLAGS) -lm -lz -lprotobuf-lite -lsqlite3

libjsonpull.a: jsonpull.o
	ar rc $@ $^
	ranlib $@

%.o: %.c $(H)
	$(CC) $(PG) $(INCLUDES) -O3 -g -Wall $(CFLAGS) -c $<

%.o: %.cc $(H)
	$(CXX) $(PG) $(INCLUDES) -O3 -g -Wall $(CXXFLAGS) -c $<

clean:
	rm -f tippecanoe *.o

indent:
	clang-format -i -style="{BasedOnStyle: Google, IndentWidth: 8, UseTab: Always, AllowShortIfStatementsOnASingleLine: false, ColumnLimit: 0, ContinuationIndentWidth: 8, SpaceAfterCStyleCast: true, IndentCaseLabels: false, AllowShortBlocksOnASingleLine: false, AllowShortFunctionsOnASingleLine: false}" $(C) $(H)

geometry.o: clipper/clipper.hpp

TESTS = $(wildcard tests/*/out/*.json)
SPACE = $(NULL) $(NULL)

test: tippecanoe tippecanoe-decode $(addsuffix .check,$(TESTS)) parallel-test pbf-test

# Work around Makefile and filename punctuation limits: _ for space, @ for :, % for /
%.json.check:
<<<<<<< HEAD
	./tippecanoe -ad -f -o $@.mbtiles $(subst _, ,$(patsubst %.json.check,%,$(word 4,$(subst /, ,$@)))) $(wildcard $(subst $(SPACE),/,$(wordlist 1,2,$(subst /, ,$@)))/*.json) < /dev/null
=======
	./tippecanoe -f -o $@.mbtiles $(subst @,:,$(subst %,/,$(subst _, ,$(patsubst %.json.check,%,$(word 4,$(subst /, ,$@)))))) $(wildcard $(subst $(SPACE),/,$(wordlist 1,2,$(subst /, ,$@)))/*.json) < /dev/null
>>>>>>> 5d701913
	./tippecanoe-decode $@.mbtiles > $@.out
	cmp $(patsubst %.check,%,$@) $@.out
	rm $@.out $@.mbtiles

parallel-test:
	mkdir -p tests/parallel
	perl -e 'for ($$i = 0; $$i < 20; $$i++) { $$lon = rand(360) - 180; $$lat = rand(180) - 90; print "{ \"type\": \"Feature\", \"properties\": { }, \"geometry\": { \"type\": \"Point\", \"coordinates\": [ $$lon, $$lat ] } }\n"; }' > tests/parallel/in1.json
	perl -e 'for ($$i = 0; $$i < 300000; $$i++) { $$lon = rand(360) - 180; $$lat = rand(180) - 90; print "{ \"type\": \"Feature\", \"properties\": { }, \"geometry\": { \"type\": \"Point\", \"coordinates\": [ $$lon, $$lat ] } }\n"; }' > tests/parallel/in2.json
	perl -e 'for ($$i = 0; $$i < 20; $$i++) { $$lon = rand(360) - 180; $$lat = rand(180) - 90; print "{ \"type\": \"Feature\", \"properties\": { }, \"geometry\": { \"type\": \"Point\", \"coordinates\": [ $$lon, $$lat ] } }\n"; }' > tests/parallel/in3.json
	./tippecanoe -z5 -f -pi -l test -n test -o tests/parallel/linear-file.mbtiles tests/parallel/in[123].json
	./tippecanoe -z5 -f -pi -l test -n test -P -o tests/parallel/parallel-file.mbtiles tests/parallel/in[123].json
	cat tests/parallel/in[123].json | ./tippecanoe -z5 -f -pi -l test -n test -o tests/parallel/linear-pipe.mbtiles
	cat tests/parallel/in[123].json | ./tippecanoe -z5 -f -pi -l test -n test -P -o tests/parallel/parallel-pipe.mbtiles
	./tippecanoe-decode tests/parallel/linear-file.mbtiles > tests/parallel/linear-file.json
	./tippecanoe-decode tests/parallel/parallel-file.mbtiles > tests/parallel/parallel-file.json
	./tippecanoe-decode tests/parallel/linear-pipe.mbtiles > tests/parallel/linear-pipe.json
	./tippecanoe-decode tests/parallel/parallel-pipe.mbtiles > tests/parallel/parallel-pipe.json
	cmp tests/parallel/linear-file.json tests/parallel/parallel-file.json
	cmp tests/parallel/linear-file.json tests/parallel/linear-pipe.json
	cmp tests/parallel/linear-file.json tests/parallel/parallel-pipe.json
	rm tests/parallel/*.mbtiles tests/parallel/*.json

pbf-test:
	./tippecanoe-decode tests/pbf/11-328-791.vector.pbf 11 328 791 > tests/pbf/11-328-791.vector.pbf.out
	cmp tests/pbf/11-328-791.json tests/pbf/11-328-791.vector.pbf.out
	rm tests/pbf/11-328-791.vector.pbf.out

# Use this target to regenerate the standards that the tests are compared against
# after making a change that legitimately changes their output

prep-test: $(TESTS)

tests/%.json: Makefile tippecanoe tippecanoe-decode
	./tippecanoe -f -o $@.check.mbtiles $(subst @,:,$(subst %,/,$(subst _, ,$(patsubst %.json,%,$(word 4,$(subst /, ,$@)))))) $(wildcard $(subst $(SPACE),/,$(wordlist 1,2,$(subst /, ,$@)))/*.json)
	./tippecanoe-decode $@.check.mbtiles > $@
	cmp $(patsubst %.check,%,$@) $@
	rm $@.check.mbtiles<|MERGE_RESOLUTION|>--- conflicted
+++ resolved
@@ -72,11 +72,7 @@
 
 # Work around Makefile and filename punctuation limits: _ for space, @ for :, % for /
 %.json.check:
-<<<<<<< HEAD
-	./tippecanoe -ad -f -o $@.mbtiles $(subst _, ,$(patsubst %.json.check,%,$(word 4,$(subst /, ,$@)))) $(wildcard $(subst $(SPACE),/,$(wordlist 1,2,$(subst /, ,$@)))/*.json) < /dev/null
-=======
-	./tippecanoe -f -o $@.mbtiles $(subst @,:,$(subst %,/,$(subst _, ,$(patsubst %.json.check,%,$(word 4,$(subst /, ,$@)))))) $(wildcard $(subst $(SPACE),/,$(wordlist 1,2,$(subst /, ,$@)))/*.json) < /dev/null
->>>>>>> 5d701913
+	./tippecanoe -ad -f -o $@.mbtiles $(subst @,:,$(subst %,/,$(subst _, ,$(patsubst %.json.check,%,$(word 4,$(subst /, ,$@)))))) $(wildcard $(subst $(SPACE),/,$(wordlist 1,2,$(subst /, ,$@)))/*.json) < /dev/null
 	./tippecanoe-decode $@.mbtiles > $@.out
 	cmp $(patsubst %.check,%,$@) $@.out
 	rm $@.out $@.mbtiles
