--- conflicted
+++ resolved
@@ -340,20 +340,17 @@
 					auto fa = attributes.find(k);
 
 					if (fa != attributes.end()) {
-<<<<<<< HEAD
-						if (mvt_format == mvt_blake || mvt_format == mvt_blake_float) {
-							outlayer.tag_v3(outfeature, k, fa->second.first);
-						} else {
-							outlayer.tag(outfeature, k, fa->second.first);
-						}
-=======
 						if (fa->second.first.type == mvt_hash) {
+							// XXX blake tag
 							copy_nested(layer, feat, k, fa->second.first, outlayer, outfeature);
 						} else {
-							outlayer.tag(outfeature, k, fa->second.first);
+							if (mvt_format == mvt_blake || mvt_format == mvt_blake_float) {
+								outlayer.tag_v3(outfeature, k, fa->second.first);
+							} else {
+								outlayer.tag(outfeature, k, fa->second.first);
+							}
 						}
 
->>>>>>> 9319f2e1
 						add_to_file_keys(file_keys->second.file_keys, k, fa->second.second);
 						attributes.erase(fa);
 					}
