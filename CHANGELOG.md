--- conflicted
+++ resolved
@@ -1,12 +1,11 @@
-## 1.32.11
-
-<<<<<<< HEAD
+## 1.32.12
+
 * Accept .mvt as well as .pbf in directories of tiles
 * Allow tippecanoe-decode and tile-join of directories with no metadata
-=======
+
+## 1.32.11
 * Don't let attribute exclusion apply to the attribute that has been specified
   to become the feature ID
->>>>>>> 454f75ef
 
 ## 1.32.10
 
