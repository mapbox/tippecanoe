--- conflicted
+++ resolved
@@ -18,13 +18,9 @@
 #include "projection.h"
 }
 
-<<<<<<< HEAD
 static int pnpoly(drawvec &vert, size_t start, size_t nvert, long long testx, long long testy);
 
-drawvec decode_geometry(char **meta, int z, unsigned tx, unsigned ty, int detail, long long *bbox, unsigned initial_x, unsigned initial_y) {
-=======
 drawvec decode_geometry(FILE *meta, long long *geompos, int z, unsigned tx, unsigned ty, int detail, long long *bbox, unsigned initial_x, unsigned initial_y) {
->>>>>>> 2a6e4112
 	drawvec out;
 
 	bbox[0] = LLONG_MAX;
