#ifdef __APPLE__
#define _DARWIN_UNLIMITED_STREAMS
#endif

#include <iostream>
#include <fstream>
#include <string>
#include <stack>
#include <vector>
#include <map>
#include <set>
#include <algorithm>
#include <stdio.h>
#include <stdlib.h>
#include <string.h>
#include <unistd.h>
#include <limits.h>
#include <zlib.h>
#include <sys/stat.h>
#include <sys/types.h>
#include <sys/mman.h>
#include <cmath>
#include <sqlite3.h>
#include <pthread.h>
#include <errno.h>
#include <time.h>
#include <fcntl.h>
#include <sys/wait.h>
#include "mvt.hpp"
#include "mbtiles.hpp"
#include "dirtiles.hpp"
#include "geometry.hpp"
#include "tile.hpp"
#include "pool.hpp"
#include "projection.hpp"
#include "serial.hpp"
#include "options.hpp"
#include "main.hpp"
#include "write_json.hpp"

extern "C" {
#include "jsonpull/jsonpull.h"
}

#include "plugin.hpp"

#define CMD_BITS 3

#define XSTRINGIFY(s) STRINGIFY(s)
#define STRINGIFY(s) #s

pthread_mutex_t db_lock = PTHREAD_MUTEX_INITIALIZER;
pthread_mutex_t var_lock = PTHREAD_MUTEX_INITIALIZER;

std::vector<mvt_geometry> to_feature(drawvec &geom) {
	std::vector<mvt_geometry> out;

	for (size_t i = 0; i < geom.size(); i++) {
		out.push_back(mvt_geometry(geom[i].op, geom[i].x, geom[i].y));
	}

	return out;
}

bool draws_something(drawvec &geom) {
	for (size_t i = 1; i < geom.size(); i++) {
		if (geom[i].op == VT_LINETO && (geom[i].x != geom[i - 1].x || geom[i].y != geom[i - 1].y)) {
			return true;
		}
	}

	return false;
}

int metacmp(size_t m1, const std::vector<size_t> &keys1, const std::vector<size_t> &values1, char *stringpool1, size_t m2, const std::vector<size_t> &keys2, const std::vector<size_t> &values2, char *stringpool2);
int coalindexcmp(const struct coalesce *c1, const struct coalesce *c2);

struct coalesce {
	char *stringpool = NULL;
	std::vector<size_t> keys = std::vector<size_t>();
	std::vector<size_t> values = std::vector<size_t>();
	std::vector<std::string> full_keys = std::vector<std::string>();
	std::vector<serial_val> full_values = std::vector<serial_val>();
	drawvec geom = drawvec();
	unsigned long index = 0;
	size_t original_seq = 0;
	int type = 0;
	size_t m = 0;
	bool coalesced = false;
	double spacing = 0;
	bool has_id = false;
	unsigned long id = 0;

	bool operator<(const coalesce &o) const {
		int cmp = coalindexcmp(this, &o);
		if (cmp < 0) {
			return true;
		} else {
			return false;
		}
	}
};

struct preservecmp {
	bool operator()(const struct coalesce &a, const struct coalesce &b) {
		return a.original_seq < b.original_seq;
	}
} preservecmp;

int coalcmp(const void *v1, const void *v2) {
	const struct coalesce *c1 = (const struct coalesce *) v1;
	const struct coalesce *c2 = (const struct coalesce *) v2;

	int cmp = c1->type - c2->type;
	if (cmp != 0) {
		return cmp;
	}

	if (c1->has_id != c2->has_id) {
		return (int) c1->has_id - (int) c2->has_id;
	}

	if (c1->has_id && c2->has_id) {
		if (c1->id < c2->id) {
			return -1;
		}
		if (c1->id > c2->id) {
			return 1;
		}
	}

	return metacmp(c1->m, c1->keys, c1->values, c1->stringpool, c2->m, c2->keys, c2->values, c2->stringpool);
}

int coalindexcmp(const struct coalesce *c1, const struct coalesce *c2) {
	int cmp = coalcmp((const void *) c1, (const void *) c2);

	if (cmp == 0) {
		if (c1->index < c2->index) {
			return -1;
		} else if (c1->index > c2->index) {
			return 1;
		}

		if (c1->geom < c2->geom) {
			return -1;
		} else if (c1->geom > c2->geom) {
			return 1;
		}
	}

	return cmp;
}

mvt_value retrieve_string(size_t off, char *stringpool, int *otype) {
	int type = stringpool[off];
	char *s = stringpool + off + 1;

	if (otype != NULL) {
		*otype = type;
	}

	return stringified_to_mvt_value(type, s);
}

void decode_meta(size_t m, std::vector<size_t> const &metakeys, std::vector<size_t> const &metavals, char *stringpool, mvt_layer &layer, mvt_feature &feature) {
	for (size_t i = 0; i < m; i++) {
		int otype;
		mvt_value key = retrieve_string(metakeys[i], stringpool, NULL);
		mvt_value value = retrieve_string(metavals[i], stringpool, &otype);

		layer.tag(feature, key.string_value, value);
	}
}

int metacmp(size_t m1, const std::vector<size_t> &keys1, const std::vector<size_t> &values1, char *stringpool1, size_t m2, const std::vector<size_t> &keys2, const std::vector<size_t> &values2, char *stringpool2) {
	for (size_t i = 0; i < m1 && i < m2; i++) {
		mvt_value key1 = retrieve_string(keys1[i], stringpool1, NULL);
		mvt_value key2 = retrieve_string(keys2[i], stringpool2, NULL);

		if (key1.string_value < key2.string_value) {
			return -1;
		} else if (key1.string_value > key2.string_value) {
			return 1;
		}

		size_t off1 = values1[i];
		int type1 = stringpool1[off1];
		char *s1 = stringpool1 + off1 + 1;

		size_t off2 = values2[i];
		int type2 = stringpool2[off2];
		char *s2 = stringpool2 + off2 + 1;

		if (type1 != type2) {
			return type1 - type2;
		}
		int cmp = strcmp(s1, s2);
		if (cmp != 0) {
			return cmp;
		}
	}

	if (m1 < m2) {
		return -1;
	} else if (m1 > m2) {
		return 1;
	} else {
		return 0;
	}
}

void rewrite(drawvec &geom, int z, int nextzoom, int maxzoom, long *bbox, unsigned tx, unsigned ty, long buffer, bool *within, size_t *geompos, FILE **geomfile, const char *fname, signed char t, size_t layer, size_t metastart, bool has_metapos, signed char feature_minzoom, size_t child_shards, int max_zoom_increment, size_t seq, int tippecanoe_minzoom, int tippecanoe_maxzoom, size_t segment, long *initial_x, long *initial_y, size_t m, std::vector<size_t> &metakeys, std::vector<size_t> &metavals, bool has_id, unsigned long id, unsigned long index, long extent) {
	if (geom.size() > 0 && (nextzoom <= maxzoom || additional[A_EXTEND_ZOOMS])) {
		long xo, yo;
		int span = 1 << (nextzoom - z);

		// Get the feature bounding box in pixel (256) coordinates at the child zoom
		// in order to calculate which sub-tiles it can touch including the buffer.
		long bbox2[4];
		for (size_t k = 0; k < 4; k++) {
			// Division instead of right-shift because coordinates can be negative
			bbox2[k] = bbox[k] / (1 << (32 - nextzoom - 8));
		}
		// Decrement the top and left edges so that any features that are
		// touching the edge can potentially be included in the adjacent tiles too.
		bbox2[0] -= buffer + 1;
		bbox2[1] -= buffer + 1;
		bbox2[2] += buffer;
		bbox2[3] += buffer;

		for (size_t k = 0; k < 4; k++) {
			if (bbox2[k] < 0) {
				bbox2[k] = 0;
			}
			if (bbox2[k] >= 256 * span) {
				bbox2[k] = 256 * (span - 1);
			}

			bbox2[k] /= 256;
		}

		// Offset from tile coordinates back to world coordinates
		unsigned sx = 0, sy = 0;
		if (z != 0) {
			sx = tx << (32 - z);
			sy = ty << (32 - z);
		}

		drawvec geom2;
		for (size_t i = 0; i < geom.size(); i++) {
			geom2.push_back(draw(geom[i].op, (geom[i].x + sx) >> geometry_scale, (geom[i].y + sy) >> geometry_scale));
		}

		for (xo = bbox2[0]; xo <= bbox2[2]; xo++) {
			for (yo = bbox2[1]; yo <= bbox2[3]; yo++) {
				long jx = (long) tx * span + xo;
				long jy = (long) ty * span + yo;

				// j is the shard that the child tile's data is being written to.
				//
				// Be careful: We can't jump more zoom levels than max_zoom_increment
				// because that could break the constraint that each of the children
				// of the current tile must have its own shard, because the data for
				// the child tile must be contiguous within the shard.
				//
				// But it's OK to spread children across all the shards, not just
				// the four that would normally result from splitting one tile,
				// because it will go through all the shards when it does the
				// next zoom.
				//
				// If child_shards is a power of 2 but not a power of 4, this will
				// shard X more widely than Y. XXX Is there a better way to do this
				// without causing collisions?

				long j = ((jx << max_zoom_increment) |
					  ((jy & ((1U << max_zoom_increment) - 1)))) &
					 (child_shards - 1);

				{
					if (!within[j]) {
						long next_x = (long) tx * span + xo;
						long next_y = (long) ty * span + yo;

						if (next_x < 0 || next_x >= (1L << nextzoom) ||
						    next_y < 0 || next_y >= (1L << nextzoom)) {
							fprintf(stderr, "Internal error: bad tile number %d/%ld/%ld\n", nextzoom, next_x, next_y);
							exit(EXIT_FAILURE);
						}

						serialize_int(geomfile[j], nextzoom, &geompos[j], fname);
						serialize_uint(geomfile[j], (unsigned) next_x, &geompos[j], fname);
						serialize_uint(geomfile[j], (unsigned) next_y, &geompos[j], fname);
						within[j] = 1;
					}

					serial_feature sf;
					sf.layer = layer;
					sf.segment = segment;
					sf.seq = seq;
					sf.t = t;
					sf.has_id = has_id;
					sf.id = id;
					sf.has_tippecanoe_minzoom = tippecanoe_minzoom != -1;
					sf.tippecanoe_minzoom = tippecanoe_minzoom;
					sf.has_tippecanoe_maxzoom = tippecanoe_maxzoom != -1;
					sf.tippecanoe_maxzoom = tippecanoe_maxzoom;
					sf.metapos = metastart;
					sf.has_metapos = has_metapos;
					sf.geometry = geom2;
					sf.index = index;
					sf.extent = extent;
					sf.m = m;
					sf.feature_minzoom = feature_minzoom;

					if (!has_metapos) {
						for (size_t i = 0; i < m; i++) {
							sf.keys.push_back(metakeys[i]);
							sf.values.push_back(metavals[i]);
						}
					}

					serialize_feature(geomfile[j], &sf, &geompos[j], fname, initial_x[segment] >> geometry_scale, initial_y[segment] >> geometry_scale, true);
				}
			}
		}
	}
}

struct partial {
	std::vector<drawvec> geoms = std::vector<drawvec>();
	std::vector<size_t> keys = std::vector<size_t>();
	std::vector<size_t> values = std::vector<size_t>();
	std::vector<std::string> full_keys = std::vector<std::string>();
	std::vector<serial_val> full_values = std::vector<serial_val>();
	std::vector<ssize_t> arc_polygon = std::vector<ssize_t>();
	size_t layer = 0;
	size_t original_seq = 0;
	size_t index = 0;
	size_t m = 0;
	size_t segment = 0;
	bool reduced = 0;
	int z = 0;
	int line_detail = 0;
	int maxzoom = 0;
	double spacing = 0;
	double simplification = 0;
	signed char t = 0;
	unsigned long id = 0;
	bool has_id = 0;
	ssize_t renamed = 0;
};

struct partial_arg {
	std::vector<struct partial> *partials = NULL;
	size_t task = 0;
	size_t tasks = 0;
};

drawvec revive_polygon(drawvec &geom, double area, int z, int detail) {
	// From area in world coordinates to area in tile coordinates
	long divisor = 1L << (32 - detail - z);
	area /= divisor * divisor;

	if (area == 0) {
		return drawvec();
	}

	long height = (long) ceil(sqrt(area));
	long width = (long) round(area / height);
	if (width == 0) {
		width = 1;
	}

	long sx = 0, sy = 0, n = 0;
	for (size_t i = 0; i < geom.size(); i++) {
		if (geom[i].op == VT_MOVETO || geom[i].op == VT_LINETO) {
			sx += geom[i].x;
			sy += geom[i].y;
			n++;
		}
	}

	if (n > 0) {
		sx /= n;
		sy /= n;

		drawvec out;
		out.push_back(draw(VT_MOVETO, sx - (width / 2), sy - (height / 2)));
		out.push_back(draw(VT_LINETO, sx - (width / 2) + width, sy - (height / 2)));
		out.push_back(draw(VT_LINETO, sx - (width / 2) + width, sy - (height / 2) + height));
		out.push_back(draw(VT_LINETO, sx - (width / 2), sy - (height / 2) + height));
		out.push_back(draw(VT_LINETO, sx - (width / 2), sy - (height / 2)));

		return out;
	} else {
		return drawvec();
	}
}

void *partial_feature_worker(void *v) {
	struct partial_arg *a = (struct partial_arg *) v;
	std::vector<struct partial> *partials = a->partials;

	for (size_t i = a->task; i < (*partials).size(); i += a->tasks) {
		drawvec geom = (*partials)[i].geoms[0];  // XXX assumption of a single geometry at the beginning
		(*partials)[i].geoms.clear();		 // avoid keeping two copies in memory
		signed char t = (*partials)[i].t;
		int z = (*partials)[i].z;
		int line_detail = (*partials)[i].line_detail;
		int maxzoom = (*partials)[i].maxzoom;

		if (additional[A_GRID_LOW_ZOOMS] && z < maxzoom) {
			geom = stairstep(geom, z, line_detail);
		}

		double area = 0;
		if (t == VT_POLYGON) {
			area = get_mp_area(geom);
		}

		if ((t == VT_LINE || t == VT_POLYGON) && !(prevent[P_SIMPLIFY] || (z == maxzoom && prevent[P_SIMPLIFY_LOW]) || (z < maxzoom && additional[A_GRID_LOW_ZOOMS]))) {
			if (1 /* !reduced */) {  // XXX why did this not simplify if reduced?
				if (t == VT_LINE) {
					geom = remove_noop(geom, t, 32 - z - line_detail);
				}

				bool already_marked = false;
				if (additional[A_DETECT_SHARED_BORDERS] && t == VT_POLYGON) {
					already_marked = true;
				}

				if (!already_marked) {
					drawvec ngeom = simplify_lines(geom, z, line_detail, !(prevent[P_CLIPPING] || prevent[P_DUPLICATION]), (*partials)[i].simplification, t == VT_POLYGON ? 4 : 0);

					if (t != VT_POLYGON || ngeom.size() >= 3) {
						geom = ngeom;
					}
				}
			}
		}

#if 0
		if (t == VT_LINE && z != basezoom) {
			geom = shrink_lines(geom, z, line_detail, basezoom, &along);
		}
#endif

		if (t == VT_LINE && additional[A_REVERSE]) {
			geom = reverse_lines(geom);
		}

		to_tile_scale(geom, z, line_detail);

		std::vector<drawvec> geoms;
		geoms.push_back(geom);

		if (t == VT_POLYGON) {
			// Scaling may have made the polygon degenerate.
			// Give Clipper a chance to try to fix it.
			for (size_t g = 0; g < geoms.size(); g++) {
				drawvec before = geoms[g];
				geoms[g] = clean_or_clip_poly(geoms[g], 0, 0, false);
				if (additional[A_DEBUG_POLYGON]) {
					check_polygon(geoms[g]);
				}

				if (geoms[g].size() < 3) {
					if (area > 0) {
						geoms[g] = revive_polygon(before, area / geoms.size(), z, line_detail);
					} else {
						geoms[g].clear();
					}
				}
			}
		}

		(*partials)[i].index = i;
		(*partials)[i].geoms = geoms;
	}

	return NULL;
}

bool manage_gap(unsigned long index, unsigned long *previndex, double scale, double gamma, double *gap) {
	if (gamma > 0) {
		if (*gap > 0) {
			if (index == *previndex) {
				return 1;  // Exact duplicate: can't fulfil the gap requirement
			}

			if (index < *previndex || std::exp(std::log((index - *previndex) / scale) * gamma) >= *gap) {
				// Dot is further from the previous than the nth root of the gap,
				// so produce it, and choose a new gap at the next point.
				*gap = 0;
			} else {
				return 1;
			}
		} else if (index >= *previndex) {
			*gap = (index - *previndex) / scale;

			if (*gap == 0) {
				return 1;  // Exact duplicate: skip
			} else if (*gap < 1) {
				return 1;  // Narrow dot spacing: need to stretch out
			} else {
				*gap = 0;  // Wider spacing than minimum: so pass through unchanged
			}
		}

		*previndex = index;
	}

	return 0;
}

// Does not fix up moveto/lineto
static drawvec reverse_subring(drawvec const &dv) {
	drawvec out;

	for (size_t i = dv.size(); i > 0; i--) {
		out.push_back(dv[i - 1]);
	}

	return out;
}

struct edge {
	unsigned x1 = 0;
	unsigned y1 = 0;
	unsigned x2 = 0;
	unsigned y2 = 0;
	unsigned ring = 0;

	edge(unsigned _x1, unsigned _y1, unsigned _x2, unsigned _y2, unsigned _ring) {
		x1 = _x1;
		y1 = _y1;
		x2 = _x2;
		y2 = _y2;
		ring = _ring;
	}

	bool operator<(const edge &s) const {
		long cmp = (long) y1 - s.y1;
		if (cmp == 0) {
			cmp = (long) x1 - s.x1;
		}
		if (cmp == 0) {
			cmp = (long) y2 - s.y2;
		}
		if (cmp == 0) {
			cmp = (long) x2 - s.x2;
		}
		return cmp < 0;
	}
};

struct edgecmp_ring {
	bool operator()(const edge &a, const edge &b) {
		long cmp = (long) a.y1 - b.y1;
		if (cmp == 0) {
			cmp = (long) a.x1 - b.x1;
		}
		if (cmp == 0) {
			cmp = (long) a.y2 - b.y2;
		}
		if (cmp == 0) {
			cmp = (long) a.x2 - b.x2;
		}
		if (cmp == 0) {
			cmp = (long) a.ring - b.ring;
		}
		return cmp < 0;
	}
} edgecmp_ring;

bool edges_same(std::pair<std::vector<edge>::iterator, std::vector<edge>::iterator> e1, std::pair<std::vector<edge>::iterator, std::vector<edge>::iterator> e2) {
	if ((e2.second - e2.first) != (e1.second - e1.first)) {
		return false;
	}

	while (e1.first != e1.second) {
		if (e1.first->ring != e2.first->ring) {
			return false;
		}

		++e1.first;
		++e2.first;
	}

	return true;
}

static void check_coords_unsigned(draw dv0, draw dv1) {
	if (dv0.x < 0 || dv0.x > UINT_MAX ||
	    dv0.y < 0 || dv0.y > UINT_MAX ||
	    dv1.x < 0 || dv1.x > UINT_MAX ||
	    dv1.y < 0 || dv1.y > UINT_MAX) {
		fprintf(stderr, "Internal error: Out of bounds coordinate %ld,%ld to %ld,%ld\n", dv0.x, dv0.y, dv1.x, dv1.y);
	}
}

void find_common_edges(std::vector<partial> &partials, int z, int line_detail, double simplification, int maxzoom) {
	for (size_t i = 0; i < partials.size(); i++) {
		if (partials[i].t == VT_POLYGON) {
			for (size_t j = 0; j < partials[i].geoms.size(); j++) {
				drawvec &g = partials[i].geoms[j];
				drawvec out;

				for (size_t k = 0; k < g.size(); k++) {
					if (g[k].op == VT_LINETO && k > 0 && g[k - 1] == g[k]) {
						;
					} else {
						out.push_back(g[k]);
					}
				}

				partials[i].geoms[j] = out;
			}
		}
	}

	// Construct a mapping from all polygon edges to the set of rings
	// that each edge appears in. (The ring number is across all polygons;
	// we don't need to look it back up, just to tell where it changes.)

	std::vector<edge> edges;
	size_t ring = 0;
	for (size_t i = 0; i < partials.size(); i++) {
		if (partials[i].t == VT_POLYGON) {
			for (size_t j = 0; j < partials[i].geoms.size(); j++) {
				for (size_t k = 0; k + 1 < partials[i].geoms[j].size(); k++) {
					if (partials[i].geoms[j][k].op == VT_MOVETO) {
						ring++;
					}

					if (partials[i].geoms[j][k + 1].op == VT_LINETO) {
						drawvec dv;
						if (partials[i].geoms[j][k] < partials[i].geoms[j][k + 1]) {
							dv.push_back(partials[i].geoms[j][k]);
							dv.push_back(partials[i].geoms[j][k + 1]);
						} else {
							dv.push_back(partials[i].geoms[j][k + 1]);
							dv.push_back(partials[i].geoms[j][k]);
						}

						check_coords_unsigned(dv[0], dv[1]);
						if (ring > UINT_MAX) {
							fprintf(stderr, "Internal error: Too many polygon rings %ld\n", ring);
							exit(EXIT_FAILURE);
						}

						edges.push_back(edge((unsigned) dv[0].x, (unsigned) dv[0].y, (unsigned) dv[1].x, (unsigned) dv[1].y, (unsigned) ring));
					}
				}
			}
		}
	}

	std::sort(edges.begin(), edges.end(), edgecmp_ring);
	std::set<draw> necessaries;

	// Now mark all the points where the set of rings using the edge on one side
	// is not the same as the set of rings using the edge on the other side.

	for (size_t i = 0; i < partials.size(); i++) {
		if (partials[i].t == VT_POLYGON) {
			for (size_t j = 0; j < partials[i].geoms.size(); j++) {
				drawvec &g = partials[i].geoms[j];

				for (size_t k = 0; k < g.size(); k++) {
					g[k].necessary = 0;
				}

				for (size_t a = 0; a < g.size(); a++) {
					if (g[a].op == VT_MOVETO) {
						size_t b;

						for (b = a + 1; b < g.size(); b++) {
							if (g[b].op != VT_LINETO) {
								break;
							}
						}

						// -1 because of duplication at the end
						size_t s = b - a - 1;

						if (s > 0) {
							drawvec left;
							if (g[a + (s - 1) % s] < g[a]) {
								left.push_back(g[a + (s - 1) % s]);
								left.push_back(g[a]);
							} else {
								left.push_back(g[a]);
								left.push_back(g[a + (s - 1) % s]);
							}
							if (left[1] < left[0]) {
								fprintf(stderr, "left misordered\n");
							}
							check_coords_unsigned(left[0], left[1]);
							std::pair<std::vector<edge>::iterator, std::vector<edge>::iterator> e1 = std::equal_range(edges.begin(), edges.end(), edge((unsigned) left[0].x, (unsigned) left[0].y, (unsigned) left[1].x, (unsigned) left[1].y, 0));

							for (size_t k = 0; k < s; k++) {
								drawvec right;

								if (g[a + k] < g[a + k + 1]) {
									right.push_back(g[a + k]);
									right.push_back(g[a + k + 1]);
								} else {
									right.push_back(g[a + k + 1]);
									right.push_back(g[a + k]);
								}

								check_coords_unsigned(right[0], right[1]);
								std::pair<std::vector<edge>::iterator, std::vector<edge>::iterator> e2 = std::equal_range(edges.begin(), edges.end(), edge((unsigned) right[0].x, (unsigned) right[0].y, (unsigned) right[1].x, (unsigned) right[1].y, 0));

								if (right[1] < right[0]) {
									fprintf(stderr, "left misordered\n");
								}

								if (e1.first == e1.second || e2.first == e2.second) {
									fprintf(stderr, "Internal error: polygon edge lookup failed for %ld,%ld to %ld,%ld or %ld,%ld to %ld,%ld\n", left[0].x, left[0].y, left[1].x, left[1].y, right[0].x, right[0].y, right[1].x, right[1].y);
									exit(EXIT_FAILURE);
								}

								if (!edges_same(e1, e2)) {
									g[a + k].necessary = 1;
									necessaries.insert(g[a + k]);
								}

								e1 = e2;
							}
						}

						a = b - 1;
					}
				}
			}
		}
	}

	edges.clear();
	std::map<drawvec, size_t> arcs;
	std::multimap<ssize_t, size_t> merge_candidates;  // from arc to partial

	// Roll rings that include a necessary point around so they start at one

	for (size_t i = 0; i < partials.size(); i++) {
		if (partials[i].t == VT_POLYGON) {
			for (size_t j = 0; j < partials[i].geoms.size(); j++) {
				drawvec &g = partials[i].geoms[j];

				for (size_t k = 0; k < g.size(); k++) {
					if (necessaries.count(g[k]) != 0) {
						g[k].necessary = 1;
					}
				}

				for (size_t k = 0; k < g.size(); k++) {
					if (g[k].op == VT_MOVETO) {
						bool has_necessary = false;
						size_t necessary = 0;
						size_t lowest = k;
						size_t l;
						for (l = k + 1; l < g.size(); l++) {
							if (g[l].op != VT_LINETO) {
								break;
							}

							if (g[l].necessary) {
								necessary = l;
								has_necessary = true;
							}
							if (g[l] < g[lowest]) {
								lowest = l;
							}
						}

						if (!has_necessary) {
							necessary = lowest;
							has_necessary = true;
							// Add a necessary marker if there was none in the ring,
							// so the arc code below can find it.
							g[lowest].necessary = 1;
						}

						{
							drawvec tmp;

							// l - 1 because the endpoint is duplicated
							for (size_t m = necessary; m < l - 1; m++) {
								tmp.push_back(g[m]);
							}
							for (size_t m = k; m < necessary; m++) {
								tmp.push_back(g[m]);
							}

							// replace the endpoint
							tmp.push_back(g[necessary]);

							if (tmp.size() != l - k) {
								fprintf(stderr, "internal error shifting ring\n");
								exit(EXIT_FAILURE);
							}

							for (size_t m = 0; m < tmp.size(); m++) {
								if (m == 0) {
									tmp[m].op = VT_MOVETO;
								} else {
									tmp[m].op = VT_LINETO;
								}

								g[k + m] = tmp[m];
							}
						}

						// Now peel off each set of segments from one necessary point to the next
						// into an "arc" as in TopoJSON

						for (size_t m = k; m < l; m++) {
							if (!g[m].necessary) {
								fprintf(stderr, "internal error in arc building\n");
								exit(EXIT_FAILURE);
							}

							drawvec arc;
							size_t n;
							for (n = m; n < l; n++) {
								arc.push_back(g[n]);
								if (n > m && g[n].necessary) {
									break;
								}
							}

							auto f = arcs.find(arc);
							if (f == arcs.end()) {
								drawvec arc2 = reverse_subring(arc);

								auto f2 = arcs.find(arc2);
								if (f2 == arcs.end()) {
									// Add new arc
									size_t added = arcs.size() + 1;
									arcs.insert(std::pair<drawvec, size_t>(arc, added));
									partials[i].arc_polygon.push_back((ssize_t) added);
									merge_candidates.insert(std::pair<ssize_t, size_t>(added, i));
								} else {
									partials[i].arc_polygon.push_back(-(ssize_t) f2->second);
									merge_candidates.insert(std::pair<ssize_t, size_t>(-(ssize_t) f2->second, i));
								}
							} else {
								partials[i].arc_polygon.push_back((ssize_t) f->second);
								merge_candidates.insert(std::pair<ssize_t, size_t>(f->second, i));
							}

							m = n - 1;
						}

						partials[i].arc_polygon.push_back(0);

						k = l - 1;
					}
				}
			}
		}
	}

	// Simplify each arc

	std::vector<drawvec> simplified_arcs;

	size_t count = 0;
	for (auto ai = arcs.begin(); ai != arcs.end(); ++ai) {
		if (simplified_arcs.size() < ai->second + 1) {
			simplified_arcs.resize(ai->second + 1);
		}

		drawvec dv = ai->first;
		for (size_t i = 0; i < dv.size(); i++) {
			if (i == 0) {
				dv[i].op = VT_MOVETO;
			} else {
				dv[i].op = VT_LINETO;
			}
		}
		if (!(prevent[P_SIMPLIFY] || (z == maxzoom && prevent[P_SIMPLIFY_LOW]) || (z < maxzoom && additional[A_GRID_LOW_ZOOMS]))) {
			simplified_arcs[ai->second] = simplify_lines(dv, z, line_detail, !(prevent[P_CLIPPING] || prevent[P_DUPLICATION]), simplification, 4);
		} else {
			simplified_arcs[ai->second] = dv;
		}
		count++;
	}

	// Turn the arc representations of the polygons back into standard polygon geometries

	for (size_t i = 0; i < partials.size(); i++) {
		if (partials[i].t == VT_POLYGON) {
			partials[i].geoms.resize(0);
			partials[i].geoms.push_back(drawvec());
			bool at_start = true;
			draw first(-1, 0, 0);

			for (size_t j = 0; j < partials[i].arc_polygon.size(); j++) {
				ssize_t p = partials[i].arc_polygon[j];

				if (p == 0) {
					if (first.op >= 0) {
						partials[i].geoms[0].push_back(first);
						first = draw(-1, 0, 0);
					}
					at_start = true;
				} else if (p > 0) {
					size_t ix = (size_t) p;
					for (size_t k = 0; k + 1 < simplified_arcs[ix].size(); k++) {
						if (at_start) {
							partials[i].geoms[0].push_back(draw(VT_MOVETO, simplified_arcs[ix][k].x, simplified_arcs[ix][k].y));
							first = draw(VT_LINETO, simplified_arcs[ix][k].x, simplified_arcs[ix][k].y);
						} else {
							partials[i].geoms[0].push_back(draw(VT_LINETO, simplified_arcs[ix][k].x, simplified_arcs[ix][k].y));
						}
						at_start = 0;
					}
				} else { /* p < 0 */
					size_t ix = (size_t) -p;
					for (size_t k = simplified_arcs[ix].size() - 1; k > 0; k--) {
						if (at_start) {
							partials[i].geoms[0].push_back(draw(VT_MOVETO, simplified_arcs[ix][k].x, simplified_arcs[ix][k].y));
							first = draw(VT_LINETO, simplified_arcs[ix][k].x, simplified_arcs[ix][k].y);
						} else {
							partials[i].geoms[0].push_back(draw(VT_LINETO, simplified_arcs[ix][k].x, simplified_arcs[ix][k].y));
						}
						at_start = 0;
					}
				}
			}
		}
	}
}

unsigned long choose_mingap(std::vector<unsigned long> const &indices, double f) {
	unsigned long bot = ULONG_MAX;
	unsigned long top = 0;

	for (size_t i = 0; i < indices.size(); i++) {
		if (i > 0 && indices[i] >= indices[i - 1]) {
			if (indices[i] - indices[i - 1] > top) {
				top = indices[i] - indices[i - 1];
			}
			if (indices[i] - indices[i - 1] < bot) {
				bot = indices[i] - indices[i - 1];
			}
		}
	}

	size_t want = (size_t) floor(indices.size() * f);
	while (top - bot > 2) {
		unsigned long guess = bot / 2 + top / 2;
		size_t count = 0;
		unsigned long prev = 0;

		for (size_t i = 0; i < indices.size(); i++) {
			if (indices[i] - prev >= guess) {
				count++;
				prev = indices[i];
			}
		}

		if (count > want) {
			bot = guess;
		} else if (count < want) {
			top = guess;
		} else {
			return guess;
		}
	}

	return top;
}

long choose_minextent(std::vector<long> &extents, double f) {
	std::sort(extents.begin(), extents.end());
	return extents[(size_t) floor((extents.size() - 1) * (1 - f))];
}

struct write_tile_args {
	struct task *tasks = NULL;
	char *metabase = NULL;
	char *stringpool = NULL;
	int min_detail = 0;
	sqlite3 *outdb = NULL;
	const char *outdir = NULL;
	long buffer = 0;
	const char *fname = NULL;
	FILE **geomfile = NULL;
	double todo = 0;
	volatile size_t *along = NULL;
	double gamma = 0;
	double gamma_out = 0;
	size_t child_shards = 0;
	int *geomfd = NULL;
	size_t *geom_size = NULL;
	volatile unsigned *midx = NULL;
	volatile unsigned *midy = NULL;
	int maxzoom = 0;
	int minzoom = 0;
	int full_detail = 0;
	int low_detail = 0;
	double simplification = 0;
	volatile long *most = NULL;
	size_t *meta_off = NULL;
	size_t *pool_off = NULL;
	long *initial_x = NULL;
	long *initial_y = NULL;
	volatile size_t *running = NULL;
	int err = 0;
	std::vector<std::map<std::string, layermap_entry>> *layermaps = NULL;
	std::vector<std::vector<std::string>> *layer_unmaps = NULL;
	size_t pass = 0;
	size_t passes = 0;
	unsigned long mingap = 0;
	unsigned long mingap_out = 0;
	long minextent = 0;
	long minextent_out = 0;
	double fraction = 0;
	double fraction_out = 0;
	const char *prefilter = NULL;
	const char *postfilter = NULL;
	bool still_dropping = false;
	bool wrote_zoom = 0;
	size_t tiling_seg = 0;
};

bool clip_to_tile(serial_feature &sf, int z, long buffer) {
	int quick = quick_check(sf.bbox, z, buffer);
	if (quick == 0) {
		return true;
	}

	if (z == 0) {
		if (sf.bbox[0] < 0 || sf.bbox[2] > 1L << 32) {
			// If the geometry extends off the edge of the world, concatenate on another copy
			// shifted by 360 degrees, and then make sure both copies get clipped down to size.

			size_t n = sf.geometry.size();

			if (sf.bbox[0] < 0) {
				for (size_t i = 0; i < n; i++) {
					sf.geometry.push_back(draw(sf.geometry[i].op, sf.geometry[i].x + (1L << 32), sf.geometry[i].y));
				}
			}

			if (sf.bbox[2] > 1L << 32) {
				for (size_t i = 0; i < n; i++) {
					sf.geometry.push_back(draw(sf.geometry[i].op, sf.geometry[i].x - (1L << 32), sf.geometry[i].y));
				}
			}

			sf.bbox[0] = 0;
			sf.bbox[2] = 1L << 32;

			quick = -1;
		}
	}

	// Can't accept the quick check if guaranteeing no duplication, since the
	// overlap might have been in the buffer.
	if (quick != 1 || prevent[P_DUPLICATION]) {
		drawvec clipped;

		// Do the clipping, even if we are going to include the whole feature,
		// so that we can know whether the feature itself, or only the feature's
		// bounding box, touches the tile.

		if (sf.t == VT_LINE) {
			clipped = clip_lines(sf.geometry, z, buffer);
		}
		if (sf.t == VT_POLYGON) {
			clipped = simple_clip_poly(sf.geometry, z, buffer);
		}
		if (sf.t == VT_POINT) {
			clipped = clip_point(sf.geometry, z, buffer);
		}

		clipped = remove_noop(clipped, sf.t, 0);

		// Must clip at z0 even if we don't want clipping, to handle features
		// that are duplicated across the date line

		if (prevent[P_DUPLICATION] && z != 0) {
			if (point_within_tile((sf.bbox[0] + sf.bbox[2]) / 2, (sf.bbox[1] + sf.bbox[3]) / 2, z)) {
				// sf.geometry is unchanged
			} else {
				sf.geometry.clear();
			}
		} else if (prevent[P_CLIPPING] && z != 0) {
			if (clipped.size() == 0) {
				sf.geometry.clear();
			} else {
				// sf.geometry is unchanged
			}
		} else {
			sf.geometry = clipped;
		}
	}

	return false;
}

serial_feature next_feature(FILE *geoms, size_t *geompos_in, char *metabase, size_t *meta_off, int z, unsigned tx, unsigned ty, long *initial_x, long *initial_y, long *original_features, long *unclipped_features, int nextzoom, int maxzoom, int minzoom, int max_zoom_increment, size_t pass, size_t passes, volatile size_t *along, size_t alongminus, long buffer, bool *within, bool *first_time, FILE **geomfile, size_t *geompos, volatile double *oprogress, double todo, const char *fname, size_t child_shards) {
	while (1) {
		serial_feature sf = deserialize_feature(geoms, geompos_in, metabase, meta_off, z, tx, ty, initial_x, initial_y);
		if (sf.t < 0) {
			return sf;
		}

		double progress = floor(((((*geompos_in + *along - alongminus) / (double) todo) + (pass - (2 - passes))) / passes + z) / (maxzoom + 1) * 1000) / 10;
		if (progress >= *oprogress + 0.1) {
			if (!quiet && !quiet_progress) {
				fprintf(stderr, "  %3.1f%%  %d/%u/%u  \r", progress, z, tx, ty);
			}
			*oprogress = progress;
		}

		(*original_features)++;

		if (clip_to_tile(sf, z, buffer)) {
			continue;
		}

		if (sf.geometry.size() > 0) {
			(*unclipped_features)++;
		}

		if (*first_time && pass == 1) { /* only write out the next zoom once, even if we retry */
			if (sf.tippecanoe_maxzoom == -1 || sf.tippecanoe_maxzoom >= nextzoom) {
				rewrite(sf.geometry, z, nextzoom, maxzoom, sf.bbox, tx, ty, buffer, within, geompos, geomfile, fname, sf.t, sf.layer, sf.metapos, sf.has_metapos, sf.feature_minzoom, child_shards, max_zoom_increment, sf.seq, sf.tippecanoe_minzoom, sf.tippecanoe_maxzoom, sf.segment, initial_x, initial_y, sf.m, sf.keys, sf.values, sf.has_id, sf.id, sf.index, sf.extent);
			}
		}

		if (z < minzoom) {
			continue;
		}

		if (sf.tippecanoe_minzoom != -1 && z < sf.tippecanoe_minzoom) {
			continue;
		}
		if (sf.tippecanoe_maxzoom != -1 && z > sf.tippecanoe_maxzoom) {
			continue;
		}
		if (sf.tippecanoe_minzoom == -1 && z < sf.feature_minzoom) {
			continue;
		}

		return sf;
	}
}

struct run_prefilter_args {
	FILE *geoms = NULL;
	size_t *geompos_in = NULL;
	char *metabase = NULL;
	size_t *meta_off = NULL;
	int z = 0;
	unsigned tx = 0;
	unsigned ty = 0;
	long *initial_x = 0;
	long *initial_y = 0;
	long *original_features = 0;
	long *unclipped_features = 0;
	int nextzoom = 0;
	int maxzoom = 0;
	int minzoom = 0;
	int max_zoom_increment = 0;
	size_t pass = 0;
	size_t passes = 0;
	volatile size_t *along = 0;
	size_t alongminus = 0;
	long buffer = 0;
	bool *within = NULL;
	bool *first_time = NULL;
	FILE **geomfile = NULL;
	size_t *geompos = NULL;
	volatile double *oprogress = NULL;
	double todo = 0;
	const char *fname = 0;
	size_t child_shards = 0;
	std::vector<std::vector<std::string>> *layer_unmaps = NULL;
	char *stringpool = NULL;
	size_t *pool_off = NULL;
	FILE *prefilter_fp = NULL;
};

void *run_prefilter(void *v) {
	run_prefilter_args *rpa = (run_prefilter_args *) v;

	while (1) {
		serial_feature sf = next_feature(rpa->geoms, rpa->geompos_in, rpa->metabase, rpa->meta_off, rpa->z, rpa->tx, rpa->ty, rpa->initial_x, rpa->initial_y, rpa->original_features, rpa->unclipped_features, rpa->nextzoom, rpa->maxzoom, rpa->minzoom, rpa->max_zoom_increment, rpa->pass, rpa->passes, rpa->along, rpa->alongminus, rpa->buffer, rpa->within, rpa->first_time, rpa->geomfile, rpa->geompos, rpa->oprogress, rpa->todo, rpa->fname, rpa->child_shards);
		if (sf.t < 0) {
			break;
		}

		mvt_layer tmp_layer;
		tmp_layer.extent = 1L << 32;
		tmp_layer.name = (*(rpa->layer_unmaps))[sf.segment][sf.layer];

		if (sf.t == VT_POLYGON) {
			sf.geometry = close_poly(sf.geometry);
		}

		mvt_feature tmp_feature;
		tmp_feature.type = sf.t;
		tmp_feature.geometry = to_feature(sf.geometry);
		tmp_feature.id = sf.id;
		tmp_feature.has_id = sf.has_id;

		// Offset from tile coordinates back to world coordinates
		unsigned sx = 0, sy = 0;
		if (rpa->z != 0) {
			sx = rpa->tx << (32 - rpa->z);
			sy = rpa->ty << (32 - rpa->z);
		}
		for (size_t i = 0; i < tmp_feature.geometry.size(); i++) {
			tmp_feature.geometry[i].x += sx;
			tmp_feature.geometry[i].y += sy;
		}

		decode_meta(sf.m, sf.keys, sf.values, rpa->stringpool + rpa->pool_off[sf.segment], tmp_layer, tmp_feature);
		tmp_layer.features.push_back(tmp_feature);

		layer_to_geojson(rpa->prefilter_fp, tmp_layer, 0, 0, 0, false, true, false, sf.index, sf.seq, sf.extent, true);
	}

	if (fclose(rpa->prefilter_fp) != 0) {
		if (errno == EPIPE) {
			static bool warned = false;
			if (!warned) {
				fprintf(stderr, "Warning: broken pipe in prefilter\n");
				warned = true;
			}
		} else {
			perror("fclose output to prefilter");
			exit(EXIT_FAILURE);
		}
	}
	return NULL;
}

<<<<<<< HEAD
long write_tile(FILE *geoms, size_t *geompos_in, char *metabase, char *stringpool, int z, unsigned tx, unsigned ty, int detail, int min_detail, sqlite3 *outdb, const char *outdir, long buffer, const char *fname, FILE **geomfile, int minzoom, int maxzoom, double todo, volatile size_t *along, size_t alongminus, double gamma, size_t child_shards, size_t *meta_off, size_t *pool_off, long *initial_x, long *initial_y, volatile size_t *running, double simplification, std::vector<std::map<std::string, layermap_entry>> *layermaps, std::vector<std::vector<std::string>> *layer_unmaps, size_t tiling_seg, size_t pass, size_t passes, unsigned long mingap, long minextent, double fraction, const char *prefilter, const char *postfilter, write_tile_args *arg) {
=======
void add_tilestats(std::string const &layername, int z, std::vector<std::map<std::string, layermap_entry>> *layermaps, size_t tiling_seg, std::vector<std::vector<std::string>> *layer_unmaps, std::string const &key, serial_val const &val) {
	std::map<std::string, layermap_entry> &layermap = (*layermaps)[tiling_seg];
	if (layermap.count(layername) == 0) {
		layermap_entry lme = layermap_entry(layermap.size());
		lme.minzoom = z;
		lme.maxzoom = z;
		lme.retain = 1;

		layermap.insert(std::pair<std::string, layermap_entry>(layername, lme));

		if (lme.id >= (*layer_unmaps)[tiling_seg].size()) {
			(*layer_unmaps)[tiling_seg].resize(lme.id + 1);
			(*layer_unmaps)[tiling_seg][lme.id] = layername;
		}
	}
	auto fk = layermap.find(layername);
	if (fk == layermap.end()) {
		fprintf(stderr, "Internal error: layer %s not found\n", layername.c_str());
		exit(EXIT_FAILURE);
	}

	type_and_string attrib;
	attrib.type = val.type;
	attrib.string = val.s;

	add_to_file_keys(fk->second.file_keys, key, attrib);
}

long long write_tile(FILE *geoms, long long *geompos_in, char *metabase, char *stringpool, int z, unsigned tx, unsigned ty, int detail, int min_detail, sqlite3 *outdb, const char *outdir, int buffer, const char *fname, FILE **geomfile, int minzoom, int maxzoom, double todo, volatile long long *along, long long alongminus, double gamma, int child_shards, long long *meta_off, long long *pool_off, unsigned *initial_x, unsigned *initial_y, volatile int *running, double simplification, std::vector<std::map<std::string, layermap_entry>> *layermaps, std::vector<std::vector<std::string>> *layer_unmaps, size_t tiling_seg, size_t pass, size_t passes, unsigned long long mingap, long long minextent, double fraction, const char *prefilter, const char *postfilter, write_tile_args *arg) {
>>>>>>> eb966ae3
	int line_detail;
	double mingap_fraction = 1;
	double minextent_fraction = 1;

	static volatile double oprogress = 0;
	size_t og = *geompos_in;

	// XXX is there a way to do this without floating point?
	int max_zoom_increment = (int) floor(std::log(child_shards) / std::log(4));
	if (child_shards < 4 || max_zoom_increment < 1) {
		fprintf(stderr, "Internal error: %zu shards, max zoom increment %d\n", child_shards, max_zoom_increment);
		exit(EXIT_FAILURE);
	}
	if ((((child_shards - 1) << 1) & child_shards) != child_shards) {
		fprintf(stderr, "Internal error: %zu shards not a power of 2\n", child_shards);
		exit(EXIT_FAILURE);
	}

	int nextzoom = z + 1;
	if (nextzoom < minzoom) {
		if (z + max_zoom_increment > minzoom) {
			nextzoom = minzoom;
		} else {
			nextzoom = z + max_zoom_increment;
		}
	}

	bool has_polygons = false;

	bool first_time = true;
	// This only loops if the tile data didn't fit, in which case the detail
	// goes down and the progress indicator goes backward for the next try.
	for (line_detail = detail; line_detail >= min_detail || line_detail == detail; line_detail--, oprogress = 0) {
		long count = 0;
		double accum_area = 0;

		double fraction_accum = 0;

		unsigned long previndex = 0, density_previndex = 0, merge_previndex = 0;
		double scale = (double) (1L << (64 - 2 * (z + 8)));
		double gap = 0, density_gap = 0;
		double spacing = 0;
		size_t clustered = 0;

		long original_features = 0;
		long unclipped_features = 0;

		std::vector<struct partial> partials;
		std::map<std::string, std::vector<coalesce>> layers;
		std::vector<unsigned long> indices;
		std::vector<long> extents;
		std::vector<serial_feature> coalesced_geometry;

		bool within[child_shards];
		size_t geompos[child_shards];
		for (size_t i = 0; i < child_shards; i++) {
			within[i] = false;
			geompos[i] = 0;
		}

		if (*geompos_in != og) {
			if (fseek(geoms, og, SEEK_SET) != 0) {
				perror("fseek geom");
				exit(EXIT_FAILURE);
			}
			*geompos_in = og;
		}

		int prefilter_write = -1, prefilter_read = -1;
		pid_t prefilter_pid = 0;
		FILE *prefilter_fp = NULL;
		pthread_t prefilter_writer;
		run_prefilter_args rpa;  // here so it stays in scope until joined
		FILE *prefilter_read_fp = NULL;
		json_pull *prefilter_jp = NULL;

		if (prefilter != NULL) {
			setup_filter(prefilter, &prefilter_write, &prefilter_read, &prefilter_pid, z, tx, ty);
			prefilter_fp = fdopen(prefilter_write, "w");
			if (prefilter_fp == NULL) {
				perror("freopen prefilter");
				exit(EXIT_FAILURE);
			}

			rpa.geoms = geoms;
			rpa.geompos_in = geompos_in;
			rpa.metabase = metabase;
			rpa.meta_off = meta_off;
			rpa.z = z;
			rpa.tx = tx;
			rpa.ty = ty;
			rpa.initial_x = initial_x;
			rpa.initial_y = initial_y;
			rpa.original_features = &original_features;
			rpa.unclipped_features = &unclipped_features;
			rpa.nextzoom = nextzoom;
			rpa.maxzoom = maxzoom;
			rpa.minzoom = minzoom;
			rpa.max_zoom_increment = max_zoom_increment;
			rpa.pass = pass;
			rpa.passes = passes;
			rpa.along = along;
			rpa.alongminus = alongminus;
			rpa.buffer = buffer;
			rpa.within = within;
			rpa.first_time = &first_time;
			rpa.geomfile = geomfile;
			rpa.geompos = geompos;
			rpa.oprogress = &oprogress;
			rpa.todo = todo;
			rpa.fname = fname;
			rpa.child_shards = child_shards;
			rpa.prefilter_fp = prefilter_fp;
			rpa.layer_unmaps = layer_unmaps;
			rpa.stringpool = stringpool;
			rpa.pool_off = pool_off;

			if (pthread_create(&prefilter_writer, NULL, run_prefilter, &rpa) != 0) {
				perror("pthread_create (prefilter writer)");
				exit(EXIT_FAILURE);
			}

			prefilter_read_fp = fdopen(prefilter_read, "r");
			if (prefilter_read_fp == NULL) {
				perror("fdopen prefilter output");
				exit(EXIT_FAILURE);
			}
			prefilter_jp = json_begin_file(prefilter_read_fp);
		}

		while (1) {
			serial_feature sf;

			if (prefilter == NULL) {
				sf = next_feature(geoms, geompos_in, metabase, meta_off, z, tx, ty, initial_x, initial_y, &original_features, &unclipped_features, nextzoom, maxzoom, minzoom, max_zoom_increment, pass, passes, along, alongminus, buffer, within, &first_time, geomfile, geompos, &oprogress, todo, fname, child_shards);
			} else {
				sf = parse_feature(prefilter_jp, z, tx, ty, layermaps, tiling_seg, layer_unmaps, postfilter != NULL);
			}

			if (sf.t < 0) {
				break;
			}

			if (gamma > 0) {
				if (manage_gap(sf.index, &previndex, scale, gamma, &gap)) {
					continue;
				}
			}

			double coalesced_area = 0;
			for (size_t i = 0; i < coalesced_geometry.size(); i++) {
				if (coalesced_geometry[i].t == sf.t) {
					coalesced_area += coalesced_geometry[i].extent;
				}
			}

			if (additional[A_CLUSTER_DENSEST_AS_NEEDED] || cluster_distance != 0) {
				indices.push_back(sf.index);
				if (sf.index - merge_previndex < mingap) {
					clustered++;
					continue;
				} else {
					if (clustered > 0) {
						std::string layername = (*layer_unmaps)[sf.segment][sf.layer];
						serial_val sv, sv2;

						sf.full_keys.push_back("clustered");
						sv.type = mvt_bool;
						sv.s = "true";
						sf.full_values.push_back(sv);

						add_tilestats(layername, z, layermaps, tiling_seg, layer_unmaps, "clustered", sv);

						sf.full_keys.push_back("point_count");
						sv2.type = mvt_double;
						sv2.s = std::to_string(clustered + 1);
						sf.full_values.push_back(sv2);

						add_tilestats(layername, z, layermaps, tiling_seg, layer_unmaps, "point_count", sv2);
					}

					clustered = 0;
				}
			} else if (additional[A_DROP_DENSEST_AS_NEEDED]) {
				indices.push_back(sf.index);
				if (sf.index - merge_previndex < mingap) {
					continue;
				}
			}
			if (additional[A_DROP_SMALLEST_AS_NEEDED]) {
				extents.push_back(sf.extent);
				if (sf.extent + coalesced_area <= minextent && sf.t != VT_POINT) {
					continue;
				}
			}
			if (additional[A_COALESCE_SMALLEST_AS_NEEDED]) {
				extents.push_back(sf.extent);
				if (sf.extent + coalesced_area <= minextent) {
					coalesced_geometry.push_back(sf);
					continue;
				}
			}

			if (coalesced_geometry.size() != 0) {
				for (size_t i = coalesced_geometry.size(); i > 0; i--) {
					if (coalesced_geometry[i - 1].t == sf.t && coalesced_geometry[i - 1].layer == sf.layer) {
						for (size_t j = 0; j < coalesced_geometry[i - 1].geometry.size(); j++) {
							sf.geometry.push_back(coalesced_geometry[i - 1].geometry[j]);
						}
						coalesced_geometry.erase(coalesced_geometry.begin() + (ssize_t) i - 1);
					}
				}
			}

			if (additional[A_CALCULATE_FEATURE_DENSITY]) {
				// Gamma is always 1 for this calculation so there is a reasonable
				// interpretation when no features are being dropped.
				// The spacing is only calculated if a feature would be retained by
				// that standard, so that duplicates aren't reported as infinitely dense.

				double o_density_previndex = density_previndex;
				if (!manage_gap(sf.index, &density_previndex, scale, 1, &density_gap)) {
					spacing = (sf.index - o_density_previndex) / scale;
				}
			}

			fraction_accum += fraction;
			if (fraction_accum < 1) {
				continue;
			}
			fraction_accum -= 1;

			bool reduced = false;
			if (sf.t == VT_POLYGON) {
				if (!prevent[P_TINY_POLYGON_REDUCTION] && !additional[A_GRID_LOW_ZOOMS]) {
					sf.geometry = reduce_tiny_poly(sf.geometry, z, line_detail, &reduced, &accum_area);
				}
				has_polygons = true;
			}

			if (sf.geometry.size() > 0) {
				partial p;
				p.geoms.push_back(sf.geometry);
				p.layer = sf.layer;
				p.m = sf.m;
				p.t = sf.t;
				p.segment = sf.segment;
				p.original_seq = sf.seq;
				p.reduced = reduced;
				p.z = z;
				p.line_detail = line_detail;
				p.maxzoom = maxzoom;
				p.keys = sf.keys;
				p.values = sf.values;
				p.full_keys = sf.full_keys;
				p.full_values = sf.full_values;
				p.spacing = spacing;
				p.simplification = simplification;
				p.id = sf.id;
				p.has_id = sf.has_id;
				p.index = sf.index;
				p.renamed = -1;
				partials.push_back(p);
			}

			merge_previndex = sf.index;
		}

		// Attach any pieces that were waiting to be coalesced onto some features that did make it.
		for (size_t i = coalesced_geometry.size(); i > 0; i--) {
			for (size_t j = partials.size(); j > 0; j--) {
				if (partials[j - 1].layer == coalesced_geometry[i - 1].layer && partials[j - 1].t == coalesced_geometry[i - 1].t) {
					for (size_t k = 0; k < coalesced_geometry[i - 1].geometry.size(); k++) {
						partials[j - 1].geoms[0].push_back(coalesced_geometry[i - 1].geometry[k]);
					}

					coalesced_geometry.erase(coalesced_geometry.begin() + (ssize_t) i - 1);
					break;
				}
			}
		}

		// Attach the leftover cluster count to the last feature that did make it
		if (clustered > 0) {
			if (partials.size() > 0) {
				size_t n = partials.size() - 1;

				size_t i;
				for (i = 0; i < partials[n].full_keys.size(); i++) {
					if (partials[n].full_keys[i] == std::string("point_count")) {
						break;
					}
				}

				std::string layername = (*layer_unmaps)[partials[n].segment][partials[n].layer];
				if (i < partials[n].full_keys.size()) {
					size_t sum = strtoul(partials[n].full_values[i].s.c_str(), NULL, 10) + clustered;
					partials[n].full_values[i].s = std::to_string(sum);

					add_tilestats(layername, z, layermaps, tiling_seg, layer_unmaps, "point_count", partials[n].full_values[i]);
				} else {
					serial_val sv, sv2;

					partials[n].full_keys.push_back("clustered");
					sv.type = mvt_bool;
					sv.s = "true";
					partials[n].full_values.push_back(sv);

					add_tilestats(layername, z, layermaps, tiling_seg, layer_unmaps, "clustered", sv);

					partials[n].full_keys.push_back("point_count");
					sv2.type = mvt_double;
					sv2.s = std::to_string(clustered + 1);
					partials[n].full_values.push_back(sv2);

					add_tilestats(layername, z, layermaps, tiling_seg, layer_unmaps, "point_count", sv2);
				}
			}
		}

		if (prefilter != NULL) {
			json_end(prefilter_jp);
			if (fclose(prefilter_read_fp) != 0) {
				perror("close output from prefilter");
				exit(EXIT_FAILURE);
			}
			while (1) {
				int stat_loc;
				if (waitpid(prefilter_pid, &stat_loc, 0) < 0) {
					perror("waitpid for prefilter\n");
					exit(EXIT_FAILURE);
				}
				if (WIFEXITED(stat_loc) || WIFSIGNALED(stat_loc)) {
					break;
				}
			}
			void *ret;
			if (pthread_join(prefilter_writer, &ret) != 0) {
				perror("pthread_join prefilter writer");
				exit(EXIT_FAILURE);
			}
		}

		first_time = false;

		if (additional[A_DETECT_SHARED_BORDERS]) {
			find_common_edges(partials, z, line_detail, simplification, maxzoom);
		}

		size_t tasks = (size_t) ceil((double) CPUS / *running);
		if (tasks < 1) {
			tasks = 1;
		}

		pthread_t pthreads[tasks];
		std::vector<partial_arg> args;
		args.resize(tasks);
		for (size_t i = 0; i < tasks; i++) {
			args[i].task = i;
			args[i].tasks = tasks;
			args[i].partials = &partials;

			if (tasks > 1) {
				if (pthread_create(&pthreads[i], NULL, partial_feature_worker, &args[i]) != 0) {
					perror("pthread_create");
					exit(EXIT_FAILURE);
				}
			} else {
				partial_feature_worker(&args[i]);
			}
		}

		if (tasks > 1) {
			for (size_t i = 0; i < tasks; i++) {
				void *retval;

				if (pthread_join(pthreads[i], &retval) != 0) {
					perror("pthread_join");
				}
			}
		}

		for (size_t i = 0; i < partials.size(); i++) {
			std::vector<drawvec> &pgeoms = partials[i].geoms;
			signed char t = partials[i].t;
			size_t original_seq = partials[i].original_seq;

			// A complex polygon may have been split up into multiple geometries.
			// Break them out into multiple features if necessary.
			for (size_t j = 0; j < pgeoms.size(); j++) {
				if (t == VT_POINT || draws_something(pgeoms[j])) {
					struct coalesce c;

					c.type = t;
					c.index = partials[i].index;
					c.geom = pgeoms[j];
					pgeoms[j].clear();
					c.coalesced = false;
					c.original_seq = original_seq;
					c.m = partials[i].m;
					c.stringpool = stringpool + pool_off[partials[i].segment];
					c.keys = partials[i].keys;
					c.values = partials[i].values;
					c.full_keys = partials[i].full_keys;
					c.full_values = partials[i].full_values;
					c.spacing = partials[i].spacing;
					c.id = partials[i].id;
					c.has_id = partials[i].has_id;

					// printf("segment %d layer %ld is %s\n", partials[i].segment, partials[i].layer, (*layer_unmaps)[partials[i].segment][partials[i].layer].c_str());

					std::string layername = (*layer_unmaps)[partials[i].segment][partials[i].layer];
					if (layers.count(layername) == 0) {
						layers.insert(std::pair<std::string, std::vector<coalesce>>(layername, std::vector<coalesce>()));
					}

					auto l = layers.find(layername);
					if (l == layers.end()) {
						fprintf(stderr, "Internal error: couldn't find layer %s\n", layername.c_str());
						fprintf(stderr, "segment %zu\n", partials[i].segment);
						fprintf(stderr, "layer %zu\n", partials[i].layer);
						exit(EXIT_FAILURE);
					}
					l->second.push_back(c);
				}
			}
		}

		partials.clear();

		for (size_t j = 0; j < child_shards; j++) {
			if (within[j]) {
				serialize_byte(geomfile[j], -2, &geompos[j], fname);
				within[j] = 0;
			}
		}

		for (auto layer_iterator = layers.begin(); layer_iterator != layers.end(); ++layer_iterator) {
			std::vector<coalesce> &layer_features = layer_iterator->second;

			if (additional[A_REORDER]) {
				std::sort(layer_features.begin(), layer_features.end());
			}

			std::vector<coalesce> out;
			if (layer_features.size() > 0) {
				out.push_back(layer_features[0]);
			}
			for (size_t x = 1; x < layer_features.size(); x++) {
				size_t y = out.size() - 1;

#if 0
				if (out.size() > 0 && coalcmp(&layer_features[x], &out[y]) < 0) {
					fprintf(stderr, "\nfeature out of order\n");
				}
#endif

				if (additional[A_COALESCE] && out.size() > 0 && coalcmp(&layer_features[x], &out[y]) == 0 && layer_features[x].type != VT_POINT) {
					for (size_t g = 0; g < layer_features[x].geom.size(); g++) {
						out[y].geom.push_back(layer_features[x].geom[g]);
					}
					out[y].coalesced = true;
				} else {
					out.push_back(layer_features[x]);
				}
			}

			layer_features = out;

			out.clear();
			for (size_t x = 0; x < layer_features.size(); x++) {
				if (layer_features[x].coalesced && layer_features[x].type == VT_LINE) {
					layer_features[x].geom = remove_noop(layer_features[x].geom, layer_features[x].type, 0);
					layer_features[x].geom = simplify_lines(layer_features[x].geom, 32, 0,
										!(prevent[P_CLIPPING] || prevent[P_DUPLICATION]), simplification, layer_features[x].type == VT_POLYGON ? 4 : 0);
				}

				if (layer_features[x].type == VT_POLYGON) {
					if (layer_features[x].coalesced) {
						layer_features[x].geom = clean_or_clip_poly(layer_features[x].geom, 0, 0, false);
					}

					layer_features[x].geom = close_poly(layer_features[x].geom);
				}

				if (layer_features[x].geom.size() > 0) {
					out.push_back(layer_features[x]);
				}
			}
			layer_features = out;

			if (prevent[P_INPUT_ORDER]) {
				std::sort(layer_features.begin(), layer_features.end(), preservecmp);
			}
		}

		mvt_tile tile;

		for (auto layer_iterator = layers.begin(); layer_iterator != layers.end(); ++layer_iterator) {
			std::vector<coalesce> &layer_features = layer_iterator->second;

			mvt_layer layer;
			layer.name = layer_iterator->first;
			layer.version = 2;
			layer.extent = 1 << line_detail;

			for (size_t x = 0; x < layer_features.size(); x++) {
				mvt_feature feature;

				if (layer_features[x].type == VT_LINE || layer_features[x].type == VT_POLYGON) {
					layer_features[x].geom = remove_noop(layer_features[x].geom, layer_features[x].type, 0);
				}

				if (layer_features[x].geom.size() == 0) {
					continue;
				}

				feature.type = layer_features[x].type;
				feature.geometry = to_feature(layer_features[x].geom);
				count += layer_features[x].geom.size();
				layer_features[x].geom.clear();

				feature.id = layer_features[x].id;
				feature.has_id = layer_features[x].has_id;

				decode_meta(layer_features[x].m, layer_features[x].keys, layer_features[x].values, layer_features[x].stringpool, layer, feature);
				for (size_t a = 0; a < layer_features[x].full_keys.size(); a++) {
					serial_val sv = layer_features[x].full_values[a];
					mvt_value v = stringified_to_mvt_value(sv.type, sv.s.c_str());
					layer.tag(feature, layer_features[x].full_keys[a], v);
				}

				if (additional[A_CALCULATE_FEATURE_DENSITY]) {
					int glow = 255;
					if (layer_features[x].spacing > 0) {
						glow = (int) floor(1 / layer_features[x].spacing);
						if (glow > 255) {
							glow = 255;
						}
					}
					mvt_value v;
					v.type = mvt_sint;
					v.numeric_value.sint_value = glow;
					layer.tag(feature, "tippecanoe_feature_density", v);
				}

				layer.features.push_back(feature);
			}

			if (layer.features.size() > 0) {
				tile.layers.push_back(layer);
			}
		}

		if (postfilter != NULL) {
			tile.layers = filter_layers(postfilter, tile.layers, z, tx, ty, layermaps, tiling_seg, layer_unmaps, 1 << line_detail);
		}

		if (z == 0 && unclipped_features < original_features / 2) {
			fprintf(stderr, "\n\nMore than half the features were clipped away at zoom level 0.\n");
			fprintf(stderr, "Is your data in the wrong projection? It should be in WGS84/EPSG:4326.\n");
		}

<<<<<<< HEAD
		long totalsize = 0;
=======
		size_t totalsize = 0;
>>>>>>> eb966ae3
		for (auto layer_iterator = layers.begin(); layer_iterator != layers.end(); ++layer_iterator) {
			std::vector<coalesce> &layer_features = layer_iterator->second;
			totalsize += layer_features.size();
		}

		double progress = floor(((((*geompos_in + *along - alongminus) / (double) todo) + (pass - (2 - passes))) / passes + z) / (maxzoom + 1) * 1000) / 10;
		if (progress >= oprogress + 0.1) {
			if (!quiet && !quiet_progress) {
				fprintf(stderr, "  %3.1f%%  %d/%u/%u  \r", progress, z, tx, ty);
			}
			oprogress = progress;
		}

		if (totalsize > 0 && tile.layers.size() > 0) {
<<<<<<< HEAD
			if (totalsize > 200000 && !prevent[P_FEATURE_LIMIT]) {
				fprintf(stderr, "tile %d/%u/%u has %ld features, >200000    \n", z, tx, ty, totalsize);

				if (additional[A_INCREASE_GAMMA_AS_NEEDED] && gamma < 10) {
=======
			if (totalsize > max_tile_features && !prevent[P_FEATURE_LIMIT]) {
				fprintf(stderr, "tile %d/%u/%u has %zu features, >%zu    \n", z, tx, ty, totalsize, max_tile_features);

				if (has_polygons && additional[A_MERGE_POLYGONS_AS_NEEDED] && merge_fraction > .05 && merge_successful) {
					merge_fraction = merge_fraction * max_tile_features / tile.layers.size() * 0.95;
					if (!quiet) {
						fprintf(stderr, "Going to try merging %0.2f%% of the polygons to make it fit\n", 100 - merge_fraction * 100);
					}
					line_detail++;  // to keep it the same when the loop decrements it
					continue;
				} else if (additional[A_INCREASE_GAMMA_AS_NEEDED] && gamma < 10) {
>>>>>>> eb966ae3
					if (gamma < 1) {
						gamma = 1;
					} else {
						gamma = gamma * 1.25;
					}

					if (gamma > arg->gamma_out) {
						arg->gamma_out = gamma;
						arg->still_dropping = true;
					}

					if (!quiet) {
						fprintf(stderr, "Going to try gamma of %0.3f to make it fit\n", gamma);
					}
					line_detail++;  // to keep it the same when the loop decrements it
					continue;
<<<<<<< HEAD
				} else if (additional[A_DROP_DENSEST_AS_NEEDED]) {
					mingap_fraction = mingap_fraction * 200000.0 / totalsize * 0.90;
					unsigned long mg = choose_mingap(indices, mingap_fraction);
					if (mg <= mingap) {
						mg = (unsigned long) floor(mingap * 1.5);
=======
				} else if (additional[A_DROP_DENSEST_AS_NEEDED] || additional[A_CLUSTER_DENSEST_AS_NEEDED]) {
					mingap_fraction = mingap_fraction * max_tile_features / totalsize * 0.90;
					unsigned long long mg = choose_mingap(indices, mingap_fraction);
					if (mg <= mingap) {
						mg = (mingap + 1) * 1.5;
>>>>>>> eb966ae3
					}
					mingap = mg;
					if (mingap > arg->mingap_out) {
						arg->mingap_out = mingap;
						arg->still_dropping = true;
					}
					if (!quiet) {
						fprintf(stderr, "Going to try keeping the sparsest %0.2f%% of the features to make it fit\n", mingap_fraction * 100.0);
					}
					line_detail++;
					continue;
				} else if (additional[A_DROP_SMALLEST_AS_NEEDED] || additional[A_COALESCE_SMALLEST_AS_NEEDED]) {
<<<<<<< HEAD
					minextent_fraction = minextent_fraction * 200000.0 / totalsize * 0.90;
					long m = choose_minextent(extents, minextent_fraction);
=======
					minextent_fraction = minextent_fraction * max_tile_features / totalsize * 0.90;
					long long m = choose_minextent(extents, minextent_fraction);
>>>>>>> eb966ae3
					if (m != minextent) {
						minextent = m;
						if (minextent > arg->minextent_out) {
							arg->minextent_out = minextent;
							arg->still_dropping = true;
						}
						if (!quiet) {
							fprintf(stderr, "Going to try keeping the biggest %0.2f%% of the features to make it fit\n", minextent_fraction * 100.0);
						}
						line_detail++;
						continue;
					}
				} else if (prevent[P_DYNAMIC_DROP] || additional[A_DROP_FRACTION_AS_NEEDED]) {
					fraction = fraction * max_tile_features / totalsize * 0.95;
					if (!quiet) {
						fprintf(stderr, "Going to try keeping %0.2f%% of the features to make it fit\n", fraction * 100);
					}
					if (additional[A_DROP_FRACTION_AS_NEEDED] && fraction < arg->fraction_out) {
						arg->fraction_out = fraction;
						arg->still_dropping = true;
					}
					line_detail++;  // to keep it the same when the loop decrements it
					continue;
				} else {
					fprintf(stderr, "Try using --drop-fraction-as-needed or --drop-densest-as-needed.\n");
					return -1;
				}
			}

			std::string compressed;
			std::string pbf = tile.encode();

			if (!prevent[P_TILE_COMPRESSION]) {
				compress(pbf, compressed);
			} else {
				compressed = pbf;
			}

			if (compressed.size() > max_tile_size && !prevent[P_KILOBYTE_LIMIT]) {
				if (!quiet) {
					fprintf(stderr, "tile %d/%u/%u size is %ld with detail %d, >%zu    \n", z, tx, ty, (long) compressed.size(), line_detail, max_tile_size);
				}

				if (additional[A_INCREASE_GAMMA_AS_NEEDED] && gamma < 10) {
					if (gamma < 1) {
						gamma = 1;
					} else {
						gamma = gamma * 1.25;
					}

					if (gamma > arg->gamma_out) {
						arg->gamma_out = gamma;
						arg->still_dropping = true;
					}

					if (!quiet) {
						fprintf(stderr, "Going to try gamma of %0.3f to make it fit\n", gamma);
					}
					line_detail++;  // to keep it the same when the loop decrements it
				} else if (additional[A_DROP_DENSEST_AS_NEEDED] || additional[A_CLUSTER_DENSEST_AS_NEEDED]) {
					mingap_fraction = mingap_fraction * max_tile_size / compressed.size() * 0.90;
					unsigned long mg = choose_mingap(indices, mingap_fraction);
					if (mg <= mingap) {
						mg = (unsigned long) floor(mingap * 1.5);
					}
					mingap = mg;
					if (mingap > arg->mingap_out) {
						arg->mingap_out = mingap;
						arg->still_dropping = true;
					}
					if (!quiet) {
						fprintf(stderr, "Going to try keeping the sparsest %0.2f%% of the features to make it fit\n", mingap_fraction * 100.0);
					}
					line_detail++;
				} else if (additional[A_DROP_SMALLEST_AS_NEEDED] || additional[A_COALESCE_SMALLEST_AS_NEEDED]) {
					minextent_fraction = minextent_fraction * max_tile_size / compressed.size() * 0.90;
					long m = choose_minextent(extents, minextent_fraction);
					if (m != minextent) {
						minextent = m;
						if (minextent > arg->minextent_out) {
							arg->minextent_out = minextent;
							arg->still_dropping = true;
						}
						if (!quiet) {
							fprintf(stderr, "Going to try keeping the biggest %0.2f%% of the features to make it fit\n", minextent_fraction * 100.0);
						}
						line_detail++;
						continue;
					}
				} else if (prevent[P_DYNAMIC_DROP] || additional[A_DROP_FRACTION_AS_NEEDED]) {
					// The 95% is a guess to avoid too many retries
					// and probably actually varies based on how much duplicated metadata there is

					fraction = fraction * max_tile_size / compressed.size() * 0.95;
					if (!quiet) {
						fprintf(stderr, "Going to try keeping %0.2f%% of the features to make it fit\n", fraction * 100);
					}
					if (additional[A_DROP_FRACTION_AS_NEEDED] && fraction < arg->fraction_out) {
						arg->fraction_out = fraction;
						arg->still_dropping = true;
					}
					line_detail++;  // to keep it the same when the loop decrements it
				}
			} else {
				if (pass == 1) {
					if (pthread_mutex_lock(&db_lock) != 0) {
						perror("pthread_mutex_lock");
						exit(EXIT_FAILURE);
					}

					if (outdb != NULL) {
						mbtiles_write_tile(outdb, z, tx, ty, compressed.data(), compressed.size());
					} else if (outdir != NULL) {
						dir_write_tile(outdir, z, tx, ty, compressed);
					}

					if (pthread_mutex_unlock(&db_lock) != 0) {
						perror("pthread_mutex_unlock");
						exit(EXIT_FAILURE);
					}
				}

				return count;
			}
		} else {
			return count;
		}
	}

	fprintf(stderr, "could not make tile %d/%u/%u small enough\n", z, tx, ty);
	return -1;
}

struct task {
	size_t fileno = 0;  // index, not fd
	struct task *next = NULL;
};

void *run_thread(void *vargs) {
	write_tile_args *arg = (write_tile_args *) vargs;
	struct task *task;

	for (task = arg->tasks; task != NULL; task = task->next) {
		size_t j = task->fileno;

		if (arg->geomfd[j] < 0) {
			// only one source file for zoom level 0
			continue;
		}
		if (arg->geom_size[j] == 0) {
			continue;
		}

		// printf("%ld of geom_size\n", (long) geom_size[j]);

		FILE *geom = fdopen(arg->geomfd[j], "rb");
		if (geom == NULL) {
			perror("mmap geom");
			exit(EXIT_FAILURE);
		}

		size_t geompos = 0;
		size_t prevgeom = 0;

		while (1) {
			int z;
			unsigned x, y;

			if (!deserialize_int_io(geom, &z, &geompos)) {
				break;
			}
			deserialize_uint_io(geom, &x, &geompos);
			deserialize_uint_io(geom, &y, &geompos);

			arg->wrote_zoom = z;

			// fprintf(stderr, "%d/%u/%u\n", z, x, y);

			long len = write_tile(geom, &geompos, arg->metabase, arg->stringpool, z, x, y, z == arg->maxzoom ? arg->full_detail : arg->low_detail, arg->min_detail, arg->outdb, arg->outdir, arg->buffer, arg->fname, arg->geomfile, arg->minzoom, arg->maxzoom, arg->todo, arg->along, geompos, arg->gamma, arg->child_shards, arg->meta_off, arg->pool_off, arg->initial_x, arg->initial_y, arg->running, arg->simplification, arg->layermaps, arg->layer_unmaps, arg->tiling_seg, arg->pass, arg->passes, arg->mingap, arg->minextent, arg->fraction, arg->prefilter, arg->postfilter, arg);

			if (len < 0) {
				int *err = &arg->err;
				*err = z - 1;
				return err;
			}

			if (pthread_mutex_lock(&var_lock) != 0) {
				perror("pthread_mutex_lock");
				exit(EXIT_FAILURE);
			}

			if (z == arg->maxzoom) {
				if (len > *arg->most) {
					*arg->midx = x;
					*arg->midy = y;
					*arg->most = len;
				} else if (len == *arg->most) {
					unsigned long a = (((unsigned long) x) << 32) | y;
					unsigned long b = (((unsigned long) *arg->midx) << 32) | *arg->midy;

					if (a < b) {
						*arg->midx = x;
						*arg->midy = y;
						*arg->most = len;
					}
				}
			}

			*arg->along += geompos - prevgeom;
			prevgeom = geompos;

			if (pthread_mutex_unlock(&var_lock) != 0) {
				perror("pthread_mutex_unlock");
				exit(EXIT_FAILURE);
			}
		}

		if (arg->pass == 1) {
			// Since the fclose() has closed the underlying file descriptor
			arg->geomfd[j] = -1;
		} else {
			int newfd = dup(arg->geomfd[j]);
			if (newfd < 0) {
				perror("dup geometry");
				exit(EXIT_FAILURE);
			}
			if (lseek(newfd, 0, SEEK_SET) < 0) {
				perror("lseek geometry");
				exit(EXIT_FAILURE);
			}
			arg->geomfd[j] = newfd;
		}

		if (fclose(geom) != 0) {
			perror("close geom");
			exit(EXIT_FAILURE);
		}
	}

	arg->running--;
	return NULL;
}

int traverse_zooms(int *geomfd, size_t *geom_size, char *metabase, char *stringpool, unsigned *midx, unsigned *midy, int &maxzoom, int minzoom, sqlite3 *outdb, const char *outdir, long buffer, const char *fname, const char *tmpdir, double gamma, int full_detail, int low_detail, int min_detail, size_t *meta_off, size_t *pool_off, long *initial_x, long *initial_y, double simplification, std::vector<std::map<std::string, layermap_entry>> &layermaps, const char *prefilter, const char *postfilter) {
	// The existing layermaps are one table per input thread.
	// We need to add another one per *tiling* thread so that it can be
	// safely changed during tiling.
	size_t layermaps_off = layermaps.size();
	for (size_t i = 0; i < CPUS; i++) {
		layermaps.push_back(std::map<std::string, layermap_entry>());
	}

	// Table to map segment and layer number back to layer name
	std::vector<std::vector<std::string>> layer_unmaps;
	for (size_t seg = 0; seg < layermaps.size(); seg++) {
		layer_unmaps.push_back(std::vector<std::string>());

		for (auto a = layermaps[seg].begin(); a != layermaps[seg].end(); ++a) {
			if (a->second.id >= layer_unmaps[seg].size()) {
				layer_unmaps[seg].resize(a->second.id + 1);
			}
			layer_unmaps[seg][a->second.id] = a->first;
		}
	}

	for (int i = 0; i <= maxzoom; i++) {
		long most = 0;

		FILE *sub[TEMP_FILES];
		int subfd[TEMP_FILES];
		for (size_t j = 0; j < TEMP_FILES; j++) {
			char geomname[strlen(tmpdir) + strlen("/geom.XXXXXXXX" XSTRINGIFY(INT_MAX)) + 1];
			sprintf(geomname, "%s/geom%zu.XXXXXXXX", tmpdir, j);
			subfd[j] = mkstemp_cloexec(geomname);
			// printf("%s\n", geomname);
			if (subfd[j] < 0) {
				perror(geomname);
				exit(EXIT_FAILURE);
			}
			sub[j] = fopen_oflag(geomname, "wb", O_WRONLY | O_CLOEXEC);
			if (sub[j] == NULL) {
				perror(geomname);
				exit(EXIT_FAILURE);
			}
			unlink(geomname);
		}

		size_t useful_threads = 0;
		long todo = 0;
		for (size_t j = 0; j < TEMP_FILES; j++) {
			todo += geom_size[j];
			if (geom_size[j] > 0) {
				useful_threads++;
			}
		}

		size_t threads = CPUS;
		if (threads > TEMP_FILES / 4) {
			threads = TEMP_FILES / 4;
		}
		// XXX is it useful to divide further if we know we are skipping
		// some zoom levels? Is it faster to have fewer CPUs working on
		// sharding, but more deeply, or fewer CPUs, less deeply?
		if (threads > useful_threads) {
			threads = useful_threads;
		}

		// Round down to a power of 2
		for (size_t e = 0; e < 30; e++) {
			if (threads >= (1U << e) && threads < (1U << (e + 1))) {
				threads = 1U << e;
				break;
			}
		}
		if (threads >= (1U << 30)) {
			threads = 1U << 30;
		}

		// Assign temporary files to threads

		std::vector<struct task> tasks;
		tasks.resize(TEMP_FILES);

		struct dispatch {
			struct task *tasks = NULL;
			long todo = 0;
			struct dispatch *next = NULL;
		};
		std::vector<struct dispatch> dispatches;
		dispatches.resize(threads);

		struct dispatch *dispatch_head = &dispatches[0];
		for (size_t j = 0; j < threads; j++) {
			dispatches[j].tasks = NULL;
			dispatches[j].todo = 0;
			if (j + 1 < threads) {
				dispatches[j].next = &dispatches[j + 1];
			} else {
				dispatches[j].next = NULL;
			}
		}

		for (size_t j = 0; j < TEMP_FILES; j++) {
			if (geom_size[j] == 0) {
				continue;
			}

			tasks[j].fileno = j;
			tasks[j].next = dispatch_head->tasks;
			dispatch_head->tasks = &tasks[j];
			dispatch_head->todo += geom_size[j];

			struct dispatch *here = dispatch_head;
			dispatch_head = dispatch_head->next;

			dispatch **d;
			for (d = &dispatch_head; *d != NULL; d = &((*d)->next)) {
				if (here->todo < (*d)->todo) {
					break;
				}
			}

			here->next = *d;
			*d = here;
		}

		int err = INT_MAX;

		size_t start = 1;
		if (additional[A_INCREASE_GAMMA_AS_NEEDED] || additional[A_DROP_DENSEST_AS_NEEDED] || additional[A_CLUSTER_DENSEST_AS_NEEDED] || additional[A_DROP_FRACTION_AS_NEEDED] || additional[A_DROP_SMALLEST_AS_NEEDED] || additional[A_COALESCE_SMALLEST_AS_NEEDED]) {
			start = 0;
		}

		double zoom_gamma = gamma;
<<<<<<< HEAD
		unsigned long zoom_mingap = 0;
		long zoom_minextent = 0;
=======
		unsigned long long zoom_mingap = ((1LL << (32 - i)) / 256 * cluster_distance) * ((1LL << (32 - i)) / 256 * cluster_distance);
		long long zoom_minextent = 0;
>>>>>>> eb966ae3
		double zoom_fraction = 1;

		for (size_t pass = start; pass < 2; pass++) {
			pthread_t pthreads[threads];
			std::vector<write_tile_args> args;
			args.resize(threads);
			size_t running = threads;
			size_t along = 0;

			for (size_t thread = 0; thread < threads; thread++) {
				args[thread].metabase = metabase;
				args[thread].stringpool = stringpool;
				args[thread].min_detail = min_detail;
				args[thread].outdb = outdb;  // locked with db_lock
				args[thread].outdir = outdir;
				args[thread].buffer = buffer;
				args[thread].fname = fname;
				args[thread].geomfile = sub + thread * (TEMP_FILES / threads);
				args[thread].todo = todo;
				args[thread].along = &along;  // locked with var_lock
				args[thread].gamma = zoom_gamma;
				args[thread].gamma_out = zoom_gamma;
				args[thread].mingap = zoom_mingap;
				args[thread].mingap_out = zoom_mingap;
				args[thread].minextent = zoom_minextent;
				args[thread].minextent_out = zoom_minextent;
				args[thread].fraction = zoom_fraction;
				args[thread].fraction_out = zoom_fraction;
				args[thread].child_shards = TEMP_FILES / threads;
				args[thread].simplification = simplification;

				args[thread].geomfd = geomfd;
				args[thread].geom_size = geom_size;
				args[thread].midx = midx;  // locked with var_lock
				args[thread].midy = midy;  // locked with var_lock
				args[thread].maxzoom = maxzoom;
				args[thread].minzoom = minzoom;
				args[thread].full_detail = full_detail;
				args[thread].low_detail = low_detail;
				args[thread].most = &most;  // locked with var_lock
				args[thread].meta_off = meta_off;
				args[thread].pool_off = pool_off;
				args[thread].initial_x = initial_x;
				args[thread].initial_y = initial_y;
				args[thread].layermaps = &layermaps;
				args[thread].layer_unmaps = &layer_unmaps;
				args[thread].tiling_seg = thread + layermaps_off;
				args[thread].prefilter = prefilter;
				args[thread].postfilter = postfilter;

				args[thread].tasks = dispatches[thread].tasks;
				args[thread].running = &running;
				args[thread].pass = pass;
				args[thread].passes = 2 - start;
				args[thread].wrote_zoom = -1;
				args[thread].still_dropping = false;

				if (pthread_create(&pthreads[thread], NULL, run_thread, &args[thread]) != 0) {
					perror("pthread_create");
					exit(EXIT_FAILURE);
				}
			}

			for (size_t thread = 0; thread < threads; thread++) {
				void *retval;

				if (pthread_join(pthreads[thread], &retval) != 0) {
					perror("pthread_join");
				}

				if (retval != NULL) {
					err = *((int *) retval);
				}

				if (args[thread].gamma_out > zoom_gamma) {
					zoom_gamma = args[thread].gamma_out;
				}
				if (args[thread].mingap_out > zoom_mingap) {
					zoom_mingap = args[thread].mingap_out;
				}
				if (args[thread].minextent_out > zoom_minextent) {
					zoom_minextent = args[thread].minextent_out;
				}
				if (args[thread].fraction_out < zoom_fraction) {
					zoom_fraction = args[thread].fraction_out;
				}

				// Zoom counter might be lower than reality if zooms are being skipped
				if (args[thread].wrote_zoom > i) {
					i = args[thread].wrote_zoom;
				}

				if (additional[A_EXTEND_ZOOMS] && i == maxzoom && args[thread].still_dropping && maxzoom < MAX_ZOOM) {
					maxzoom++;
				}
			}
		}

		for (size_t j = 0; j < TEMP_FILES; j++) {
			// Can be < 0 if there is only one source file, at z0
			if (geomfd[j] >= 0) {
				if (close(geomfd[j]) != 0) {
					perror("close geom");
					exit(EXIT_FAILURE);
				}
			}
			if (fclose(sub[j]) != 0) {
				perror("close subfile");
				exit(EXIT_FAILURE);
			}

			struct stat geomst;
			if (fstat(subfd[j], &geomst) != 0) {
				perror("stat geom\n");
				exit(EXIT_FAILURE);
			}

			geomfd[j] = subfd[j];
			geom_size[j] = (size_t) geomst.st_size;
		}

		if (err != INT_MAX) {
			return err;
		}
	}

	for (size_t j = 0; j < TEMP_FILES; j++) {
		// Can be < 0 if there is only one source file, at z0
		if (geomfd[j] >= 0) {
			if (close(geomfd[j]) != 0) {
				perror("close geom");
				exit(EXIT_FAILURE);
			}
		}
	}

	if (!quiet) {
		fprintf(stderr, "\n");
	}
	return maxzoom;
}<|MERGE_RESOLUTION|>--- conflicted
+++ resolved
@@ -1244,9 +1244,6 @@
 	return NULL;
 }
 
-<<<<<<< HEAD
-long write_tile(FILE *geoms, size_t *geompos_in, char *metabase, char *stringpool, int z, unsigned tx, unsigned ty, int detail, int min_detail, sqlite3 *outdb, const char *outdir, long buffer, const char *fname, FILE **geomfile, int minzoom, int maxzoom, double todo, volatile size_t *along, size_t alongminus, double gamma, size_t child_shards, size_t *meta_off, size_t *pool_off, long *initial_x, long *initial_y, volatile size_t *running, double simplification, std::vector<std::map<std::string, layermap_entry>> *layermaps, std::vector<std::vector<std::string>> *layer_unmaps, size_t tiling_seg, size_t pass, size_t passes, unsigned long mingap, long minextent, double fraction, const char *prefilter, const char *postfilter, write_tile_args *arg) {
-=======
 void add_tilestats(std::string const &layername, int z, std::vector<std::map<std::string, layermap_entry>> *layermaps, size_t tiling_seg, std::vector<std::vector<std::string>> *layer_unmaps, std::string const &key, serial_val const &val) {
 	std::map<std::string, layermap_entry> &layermap = (*layermaps)[tiling_seg];
 	if (layermap.count(layername) == 0) {
@@ -1275,8 +1272,7 @@
 	add_to_file_keys(fk->second.file_keys, key, attrib);
 }
 
-long long write_tile(FILE *geoms, long long *geompos_in, char *metabase, char *stringpool, int z, unsigned tx, unsigned ty, int detail, int min_detail, sqlite3 *outdb, const char *outdir, int buffer, const char *fname, FILE **geomfile, int minzoom, int maxzoom, double todo, volatile long long *along, long long alongminus, double gamma, int child_shards, long long *meta_off, long long *pool_off, unsigned *initial_x, unsigned *initial_y, volatile int *running, double simplification, std::vector<std::map<std::string, layermap_entry>> *layermaps, std::vector<std::vector<std::string>> *layer_unmaps, size_t tiling_seg, size_t pass, size_t passes, unsigned long long mingap, long long minextent, double fraction, const char *prefilter, const char *postfilter, write_tile_args *arg) {
->>>>>>> eb966ae3
+long write_tile(FILE *geoms, size_t *geompos_in, char *metabase, char *stringpool, int z, unsigned tx, unsigned ty, int detail, int min_detail, sqlite3 *outdb, const char *outdir, long buffer, const char *fname, FILE **geomfile, int minzoom, int maxzoom, double todo, volatile size_t *along, size_t alongminus, double gamma, size_t child_shards, size_t *meta_off, size_t *pool_off, long *initial_x, long *initial_y, volatile size_t *running, double simplification, std::vector<std::map<std::string, layermap_entry>> *layermaps, std::vector<std::vector<std::string>> *layer_unmaps, size_t tiling_seg, size_t pass, size_t passes, unsigned long mingap, long minextent, double fraction, const char *prefilter, const char *postfilter, write_tile_args *arg) {
 	int line_detail;
 	double mingap_fraction = 1;
 	double minextent_fraction = 1;
@@ -1840,11 +1836,7 @@
 			fprintf(stderr, "Is your data in the wrong projection? It should be in WGS84/EPSG:4326.\n");
 		}
 
-<<<<<<< HEAD
-		long totalsize = 0;
-=======
 		size_t totalsize = 0;
->>>>>>> eb966ae3
 		for (auto layer_iterator = layers.begin(); layer_iterator != layers.end(); ++layer_iterator) {
 			std::vector<coalesce> &layer_features = layer_iterator->second;
 			totalsize += layer_features.size();
@@ -1859,24 +1851,10 @@
 		}
 
 		if (totalsize > 0 && tile.layers.size() > 0) {
-<<<<<<< HEAD
-			if (totalsize > 200000 && !prevent[P_FEATURE_LIMIT]) {
-				fprintf(stderr, "tile %d/%u/%u has %ld features, >200000    \n", z, tx, ty, totalsize);
-
-				if (additional[A_INCREASE_GAMMA_AS_NEEDED] && gamma < 10) {
-=======
 			if (totalsize > max_tile_features && !prevent[P_FEATURE_LIMIT]) {
 				fprintf(stderr, "tile %d/%u/%u has %zu features, >%zu    \n", z, tx, ty, totalsize, max_tile_features);
 
-				if (has_polygons && additional[A_MERGE_POLYGONS_AS_NEEDED] && merge_fraction > .05 && merge_successful) {
-					merge_fraction = merge_fraction * max_tile_features / tile.layers.size() * 0.95;
-					if (!quiet) {
-						fprintf(stderr, "Going to try merging %0.2f%% of the polygons to make it fit\n", 100 - merge_fraction * 100);
-					}
-					line_detail++;  // to keep it the same when the loop decrements it
-					continue;
-				} else if (additional[A_INCREASE_GAMMA_AS_NEEDED] && gamma < 10) {
->>>>>>> eb966ae3
+				if (additional[A_INCREASE_GAMMA_AS_NEEDED] && gamma < 10) {
 					if (gamma < 1) {
 						gamma = 1;
 					} else {
@@ -1893,19 +1871,11 @@
 					}
 					line_detail++;  // to keep it the same when the loop decrements it
 					continue;
-<<<<<<< HEAD
-				} else if (additional[A_DROP_DENSEST_AS_NEEDED]) {
-					mingap_fraction = mingap_fraction * 200000.0 / totalsize * 0.90;
-					unsigned long mg = choose_mingap(indices, mingap_fraction);
-					if (mg <= mingap) {
-						mg = (unsigned long) floor(mingap * 1.5);
-=======
 				} else if (additional[A_DROP_DENSEST_AS_NEEDED] || additional[A_CLUSTER_DENSEST_AS_NEEDED]) {
 					mingap_fraction = mingap_fraction * max_tile_features / totalsize * 0.90;
 					unsigned long long mg = choose_mingap(indices, mingap_fraction);
 					if (mg <= mingap) {
-						mg = (mingap + 1) * 1.5;
->>>>>>> eb966ae3
+						mg = (unsigned long) floor((mingap + 1) * 1.5);
 					}
 					mingap = mg;
 					if (mingap > arg->mingap_out) {
@@ -1918,13 +1888,8 @@
 					line_detail++;
 					continue;
 				} else if (additional[A_DROP_SMALLEST_AS_NEEDED] || additional[A_COALESCE_SMALLEST_AS_NEEDED]) {
-<<<<<<< HEAD
-					minextent_fraction = minextent_fraction * 200000.0 / totalsize * 0.90;
+					minextent_fraction = minextent_fraction * max_tile_features / totalsize * 0.90;
 					long m = choose_minextent(extents, minextent_fraction);
-=======
-					minextent_fraction = minextent_fraction * max_tile_features / totalsize * 0.90;
-					long long m = choose_minextent(extents, minextent_fraction);
->>>>>>> eb966ae3
 					if (m != minextent) {
 						minextent = m;
 						if (minextent > arg->minextent_out) {
@@ -2299,13 +2264,8 @@
 		}
 
 		double zoom_gamma = gamma;
-<<<<<<< HEAD
-		unsigned long zoom_mingap = 0;
+		unsigned long zoom_mingap = ((1L << (32 - i)) / 256 * cluster_distance) * ((1L << (32 - i)) / 256 * cluster_distance);
 		long zoom_minextent = 0;
-=======
-		unsigned long long zoom_mingap = ((1LL << (32 - i)) / 256 * cluster_distance) * ((1LL << (32 - i)) / 256 * cluster_distance);
-		long long zoom_minextent = 0;
->>>>>>> eb966ae3
 		double zoom_fraction = 1;
 
 		for (size_t pass = start; pass < 2; pass++) {
