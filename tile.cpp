#ifdef __APPLE__
#define _DARWIN_UNLIMITED_STREAMS
#endif

#include <iostream>
#include <fstream>
#include <string>
#include <stack>
#include <vector>
#include <map>
#include <set>
#include <algorithm>
#include <stdio.h>
#include <stdlib.h>
#include <string.h>
#include <unistd.h>
#include <limits.h>
#include <zlib.h>
#include <sys/stat.h>
#include <sys/types.h>
#include <sys/mman.h>
#include <cmath>
#include <sqlite3.h>
#include <pthread.h>
#include <errno.h>
#include <time.h>
#include <fcntl.h>
#include <sys/wait.h>
#include "mvt.hpp"
#include "mbtiles.hpp"
#include "dirtiles.hpp"
#include "geometry.hpp"
#include "tile.hpp"
#include "pool.hpp"
#include "projection.hpp"
#include "serial.hpp"
#include "options.hpp"
#include "main.hpp"
#include "write_json.hpp"
#include "milo/dtoa_milo.h"
#include "evaluator.hpp"

extern "C" {
#include "jsonpull/jsonpull.h"
}

#include "plugin.hpp"

#define CMD_BITS 3

#define XSTRINGIFY(s) STRINGIFY(s)
#define STRINGIFY(s) #s

pthread_mutex_t db_lock = PTHREAD_MUTEX_INITIALIZER;
pthread_mutex_t var_lock = PTHREAD_MUTEX_INITIALIZER;

std::vector<mvt_geometry> to_feature(drawvec &geom) {
	std::vector<mvt_geometry> out;

	for (size_t i = 0; i < geom.size(); i++) {
		out.push_back(mvt_geometry(geom[i].op, geom[i].x, geom[i].y, geom[i].id));
	}

	return out;
}

bool draws_something(drawvec &geom) {
	for (size_t i = 1; i < geom.size(); i++) {
		if (geom[i].op == VT_LINETO && (geom[i].x != geom[i - 1].x || geom[i].y != geom[i - 1].y)) {
			return true;
		}
	}

	return false;
}

static int metacmp(const std::vector<long long> &keys1, const std::vector<long long> &values1, char *stringpool1, const std::vector<long long> &keys2, const std::vector<long long> &values2, char *stringpool2);
int coalindexcmp(const struct coalesce *c1, const struct coalesce *c2);

struct coalesce {
	char *stringpool = NULL;
	std::vector<long long> keys = std::vector<long long>();
	std::vector<long long> values = std::vector<long long>();
	std::vector<std::string> full_keys = std::vector<std::string>();
	std::vector<serial_val> full_values = std::vector<serial_val>();
	drawvec geom = drawvec();
	unsigned long long index = 0;
	long long original_seq = 0;
	int type = 0;
	bool coalesced = false;
	double spacing = 0;
	bool has_id = false;
	unsigned long long id = 0;
	long long clipid = 0;

	bool operator<(const coalesce &o) const {
		int cmp = coalindexcmp(this, &o);
		if (cmp < 0) {
			return true;
		} else {
			return false;
		}
	}
};

struct preservecmp {
	bool operator()(const struct coalesce &a, const struct coalesce &b) {
		return a.original_seq < b.original_seq;
	}
} preservecmp;

int coalcmp(const void *v1, const void *v2) {
	const struct coalesce *c1 = (const struct coalesce *) v1;
	const struct coalesce *c2 = (const struct coalesce *) v2;

	int cmp = c1->type - c2->type;
	if (cmp != 0) {
		return cmp;
	}

	if (c1->has_id != c2->has_id) {
		return (int) c1->has_id - (int) c2->has_id;
	}

	if (c1->has_id && c2->has_id) {
		if (c1->id < c2->id) {
			return -1;
		}
		if (c1->id > c2->id) {
			return 1;
		}
	}

<<<<<<< HEAD
	if (c1->clipid < c2->clipid) {
		return -1;
	}
	if (c1->clipid > c2->clipid) {
		return 1;
	}

	cmp = metacmp(c1->m, c1->keys, c1->values, c1->stringpool, c2->m, c2->keys, c2->values, c2->stringpool);
=======
	cmp = metacmp(c1->keys, c1->values, c1->stringpool, c2->keys, c2->values, c2->stringpool);
>>>>>>> 066934a6
	if (cmp != 0) {
		return cmp;
	}

	if (c1->full_keys.size() < c2->full_keys.size()) {
		return -1;
	} else if (c1->full_keys.size() > c2->full_keys.size()) {
		return 1;
	}

	for (size_t i = 0; i < c1->full_keys.size(); i++) {
		if (c1->full_keys[i] < c1->full_keys[i]) {
			return -1;
		} else if (c1->full_keys[i] > c1->full_keys[i]) {
			return 1;
		}

		if (c1->full_values[i].type < c1->full_values[i].type) {
			return -1;
		} else if (c1->full_values[i].type > c1->full_values[i].type) {
			return 1;
		}

		if (c1->full_values[i].s < c1->full_values[i].s) {
			return -1;
		} else if (c1->full_values[i].s > c1->full_values[i].s) {
			return 1;
		}
	}

	return 0;
}

int coalindexcmp(const struct coalesce *c1, const struct coalesce *c2) {
	int cmp = coalcmp((const void *) c1, (const void *) c2);

	if (cmp == 0) {
		if (c1->index < c2->index) {
			return -1;
		} else if (c1->index > c2->index) {
			return 1;
		}

		if (c1->geom < c2->geom) {
			return -1;
		} else if (c1->geom > c2->geom) {
			return 1;
		}
	}

	return cmp;
}

mvt_value retrieve_string(long long off, char *stringpool, int *otype) {
	int type = stringpool[off];
	char *s = stringpool + off + 1;

	if (otype != NULL) {
		*otype = type;
	}

	return stringified_to_mvt_value(type, s);
}

void decode_meta(std::vector<long long> const &metakeys, std::vector<long long> const &metavals, char *stringpool, mvt_layer &layer, mvt_feature &feature) {
	size_t i;
	for (i = 0; i < metakeys.size(); i++) {
		int otype;
		mvt_value key = retrieve_string(metakeys[i], stringpool, NULL);
		mvt_value value = retrieve_string(metavals[i], stringpool, &otype);

		layer.tag(feature, key.string_value, value);
	}
}

static int metacmp(const std::vector<long long> &keys1, const std::vector<long long> &values1, char *stringpool1, const std::vector<long long> &keys2, const std::vector<long long> &values2, char *stringpool2) {
	size_t i;
	for (i = 0; i < keys1.size() && i < keys2.size(); i++) {
		mvt_value key1 = retrieve_string(keys1[i], stringpool1, NULL);
		mvt_value key2 = retrieve_string(keys2[i], stringpool2, NULL);

		if (key1.string_value < key2.string_value) {
			return -1;
		} else if (key1.string_value > key2.string_value) {
			return 1;
		}

		long long off1 = values1[i];
		int type1 = stringpool1[off1];
		char *s1 = stringpool1 + off1 + 1;

		long long off2 = values2[i];
		int type2 = stringpool2[off2];
		char *s2 = stringpool2 + off2 + 1;

		if (type1 != type2) {
			return type1 - type2;
		}
		int cmp = strcmp(s1, s2);
		if (cmp != 0) {
			return cmp;
		}
	}

	if (keys1.size() < keys2.size()) {
		return -1;
	} else if (keys1.size() > keys2.size()) {
		return 1;
	} else {
		return 0;
	}
}

<<<<<<< HEAD
void rewrite(drawvec geom, int z, int nextzoom, int maxzoom, long long *bbox, unsigned tx, unsigned ty, int buffer, int *within, long long *geompos, FILE **geomfile, const char *fname, signed char t, int layer, long long metastart, signed char feature_minzoom, int child_shards, int max_zoom_increment, long long seq, int tippecanoe_minzoom, int tippecanoe_maxzoom, int segment, unsigned *initial_x, unsigned *initial_y, int m, std::vector<long long> &metakeys, std::vector<long long> &metavals, bool has_id, unsigned long long id, unsigned long long index, long long extent, long long clipid, long long pointid, size_t tiling_seg, std::vector<long long> *clipids) {
=======
void rewrite(drawvec &geom, int z, int nextzoom, int maxzoom, long long *bbox, unsigned tx, unsigned ty, int buffer, int *within, long long *geompos, FILE **geomfile, const char *fname, signed char t, int layer, long long metastart, signed char feature_minzoom, int child_shards, int max_zoom_increment, long long seq, int tippecanoe_minzoom, int tippecanoe_maxzoom, int segment, unsigned *initial_x, unsigned *initial_y, std::vector<long long> &metakeys, std::vector<long long> &metavals, bool has_id, unsigned long long id, unsigned long long index, long long extent) {
>>>>>>> 066934a6
	if (geom.size() > 0 && (nextzoom <= maxzoom || additional[A_EXTEND_ZOOMS])) {
		int xo, yo;
		int span = 1 << (nextzoom - z);

		// Get the feature bounding box in pixel (256) coordinates at the child zoom
		// in order to calculate which sub-tiles it can touch including the buffer.
		long long bbox2[4];
		int k;
		for (k = 0; k < 4; k++) {
			// Division instead of right-shift because coordinates can be negative
			bbox2[k] = bbox[k] / (1 << (32 - nextzoom - 8));
		}
		// Decrement the top and left edges so that any features that are
		// touching the edge can potentially be included in the adjacent tiles too.
		bbox2[0] -= buffer + 1;
		bbox2[1] -= buffer + 1;
		bbox2[2] += buffer;
		bbox2[3] += buffer;

		for (k = 0; k < 4; k++) {
			if (bbox2[k] < 0) {
				bbox2[k] = 0;
			}
			if (bbox2[k] >= 256 * span) {
				bbox2[k] = 256 * (span - 1);
			}

			// Shift bounding box from pixels to tiles
			bbox2[k] /= 256;
		}

		// Offset from tile coordinates back to world coordinates
		unsigned sx = 0, sy = 0;
		if (z != 0) {
			sx = tx << (32 - z);
			sy = ty << (32 - z);
		}

		for (size_t i = 0; i < geom.size(); i++) {
			geom[i].x += sx;
			geom[i].y += sy;
		}

		if (additional[A_JOIN_FEATURES_ACROSS_TILES]) {
			if (bbox2[0] != bbox2[2] || bbox2[1] != bbox2[3]) {
				// Feature is being split across multiple child tiles,
				// so we must give the feature an ID if it doesn't
				// already have one, and must give IDs to all the nodes
				// where it crosses a tile boundary.

				if (clipid == 0) {
					clipid = (*clipids)[tiling_seg]++ * CPUS + tiling_seg + 1;
				}

				// If this is a LineString, tag the transition points
				// between tiles with IDs now.

				if (t == VT_LINE) {
					geom = tag_line_transitions(geom, nextzoom, &pointid, tx * span + bbox2[0], ty * span + bbox2[1], tx * span + bbox2[2], ty * span + bbox2[3]);
				}
			}
		}

		// Scale down to maxzoom resolution
		for (size_t i = 0; i < geom.size(); i++) {
			geom[i].x >>= geometry_scale;
			geom[i].y >>= geometry_scale;
		}

		for (xo = bbox2[0]; xo <= bbox2[2]; xo++) {
			for (yo = bbox2[1]; yo <= bbox2[3]; yo++) {
				unsigned jx = tx * span + xo;
				unsigned jy = ty * span + yo;

				// j is the shard that the child tile's data is being written to.
				//
				// Be careful: We can't jump more zoom levels than max_zoom_increment
				// because that could break the constraint that each of the children
				// of the current tile must have its own shard, because the data for
				// the child tile must be contiguous within the shard.
				//
				// But it's OK to spread children across all the shards, not just
				// the four that would normally result from splitting one tile,
				// because it will go through all the shards when it does the
				// next zoom.
				//
				// If child_shards is a power of 2 but not a power of 4, this will
				// shard X more widely than Y. XXX Is there a better way to do this
				// without causing collisions?

				int j = ((jx << max_zoom_increment) |
					 ((jy & ((1 << max_zoom_increment) - 1)))) &
					(child_shards - 1);

				{
					if (!within[j]) {
						serialize_int(geomfile[j], nextzoom, &geompos[j], fname);
						serialize_uint(geomfile[j], tx * span + xo, &geompos[j], fname);
						serialize_uint(geomfile[j], ty * span + yo, &geompos[j], fname);
						within[j] = 1;
					}

					serial_feature sf;
					sf.layer = layer;
					sf.segment = segment;
					sf.seq = seq;
					sf.t = t;
					sf.has_id = has_id;
					sf.id = id;
					sf.has_tippecanoe_minzoom = tippecanoe_minzoom != -1;
					sf.tippecanoe_minzoom = tippecanoe_minzoom;
					sf.has_tippecanoe_maxzoom = tippecanoe_maxzoom != -1;
					sf.tippecanoe_maxzoom = tippecanoe_maxzoom;
					sf.metapos = metastart;
					sf.geometry = geom;
					sf.index = index;
					sf.extent = extent;
					sf.feature_minzoom = feature_minzoom;
					sf.clipid = clipid;
					sf.pointid = pointid;

					if (metastart < 0) {
						for (size_t i = 0; i < metakeys.size(); i++) {
							sf.keys.push_back(metakeys[i]);
							sf.values.push_back(metavals[i]);
						}
					}

					serialize_feature(geomfile[j], &sf, &geompos[j], fname, initial_x[segment] >> geometry_scale, initial_y[segment] >> geometry_scale, true);
				}
			}
		}
	}
}

struct partial {
	std::vector<drawvec> geoms = std::vector<drawvec>();
	std::vector<long long> keys = std::vector<long long>();
	std::vector<long long> values = std::vector<long long>();
	std::vector<std::string> full_keys = std::vector<std::string>();
	std::vector<serial_val> full_values = std::vector<serial_val>();
	std::vector<ssize_t> arc_polygon = std::vector<ssize_t>();
	long long layer = 0;
	long long original_seq = 0;
	unsigned long long index = 0;
	int segment = 0;
	bool reduced = 0;
	int z = 0;
	int line_detail = 0;
	int maxzoom = 0;
	double spacing = 0;
	double simplification = 0;
	signed char t = 0;
	unsigned long long id = 0;
	bool has_id = 0;
	ssize_t renamed = 0;
	long long extent = 0;
	long long clustered = 0;
	std::set<std::string> need_tilestats;
	long clipid = 0;
};

struct partial_arg {
	std::vector<struct partial> *partials = NULL;
	int task = 0;
	int tasks = 0;
};

drawvec revive_polygon(drawvec &geom, double area, int z, int detail) {
	// From area in world coordinates to area in tile coordinates
	long long divisor = 1LL << (32 - detail - z);
	area /= divisor * divisor;

	if (area == 0) {
		return drawvec();
	}

	int height = ceil(sqrt(area));
	int width = round(area / height);
	if (width == 0) {
		width = 1;
	}

	long long sx = 0, sy = 0, n = 0;
	for (size_t i = 0; i < geom.size(); i++) {
		if (geom[i].op == VT_MOVETO || geom[i].op == VT_LINETO) {
			sx += geom[i].x;
			sy += geom[i].y;
			n++;
		}
	}

	if (n > 0) {
		sx /= n;
		sy /= n;

		drawvec out;
		out.push_back(draw(VT_MOVETO, sx - (width / 2), sy - (height / 2)));
		out.push_back(draw(VT_LINETO, sx - (width / 2) + width, sy - (height / 2)));
		out.push_back(draw(VT_LINETO, sx - (width / 2) + width, sy - (height / 2) + height));
		out.push_back(draw(VT_LINETO, sx - (width / 2), sy - (height / 2) + height));
		out.push_back(draw(VT_LINETO, sx - (width / 2), sy - (height / 2)));

		return out;
	} else {
		return drawvec();
	}
}

void *partial_feature_worker(void *v) {
	struct partial_arg *a = (struct partial_arg *) v;
	std::vector<struct partial> *partials = a->partials;

	for (size_t i = a->task; i < (*partials).size(); i += a->tasks) {
		drawvec geom;

		for (size_t j = 0; j < (*partials)[i].geoms.size(); j++) {
			for (size_t k = 0; k < (*partials)[i].geoms[j].size(); k++) {
				geom.push_back((*partials)[i].geoms[j][k]);
			}
		}

		(*partials)[i].geoms.clear();  // avoid keeping two copies in memory
		signed char t = (*partials)[i].t;
		int z = (*partials)[i].z;
		int line_detail = (*partials)[i].line_detail;
		int maxzoom = (*partials)[i].maxzoom;

		if (additional[A_GRID_LOW_ZOOMS] && z < maxzoom) {
			geom = stairstep(geom, z, line_detail);
		}

		double area = 0;
		if (t == VT_POLYGON) {
			area = get_mp_area(geom);
		}

		if ((t == VT_LINE || t == VT_POLYGON) && !(prevent[P_SIMPLIFY] || (z == maxzoom && prevent[P_SIMPLIFY_LOW]) || (z < maxzoom && additional[A_GRID_LOW_ZOOMS]))) {
			if (1 /* !reduced */) {  // XXX why did this not simplify if reduced?
				if (t == VT_LINE) {
					geom = remove_noop(geom, t, 32 - z - line_detail);
				}

				bool already_marked = false;
				if (additional[A_DETECT_SHARED_BORDERS] && t == VT_POLYGON) {
					already_marked = true;
				}

				if (!already_marked) {
					drawvec ngeom = simplify_lines(geom, z, line_detail, !(prevent[P_CLIPPING] || prevent[P_DUPLICATION]), (*partials)[i].simplification, t == VT_POLYGON ? 4 : 0);

					if (t != VT_POLYGON || ngeom.size() >= 3) {
						geom = ngeom;
					}
				}
			}
		}

#if 0
		if (t == VT_LINE && z != basezoom) {
			geom = shrink_lines(geom, z, line_detail, basezoom, &along);
		}
#endif

		if (t == VT_LINE && additional[A_REVERSE]) {
			geom = reorder_lines(geom);
		}

		to_tile_scale(geom, z, line_detail);

		std::vector<drawvec> geoms;
		geoms.push_back(geom);

		if (t == VT_POLYGON) {
			// Scaling may have made the polygon degenerate.
			// Give Clipper a chance to try to fix it.
			for (size_t g = 0; g < geoms.size(); g++) {
				drawvec before = geoms[g];
				geoms[g] = clean_or_clip_poly(geoms[g], 0, 0, false);
				if (additional[A_DEBUG_POLYGON]) {
					check_polygon(geoms[g]);
				}

				if (geoms[g].size() < 3) {
					if (area > 0) {
						geoms[g] = revive_polygon(before, area / geoms.size(), z, line_detail);
					} else {
						geoms[g].clear();
					}
				}
			}
		}

		(*partials)[i].index = i;
		(*partials)[i].geoms = geoms;
	}

	return NULL;
}

int manage_gap(unsigned long long index, unsigned long long *previndex, double scale, double gamma, double *gap) {
	if (gamma > 0) {
		if (*gap > 0) {
			if (index == *previndex) {
				return 1;  // Exact duplicate: can't fulfil the gap requirement
			}

			if (index < *previndex || std::exp(std::log((index - *previndex) / scale) * gamma) >= *gap) {
				// Dot is further from the previous than the nth root of the gap,
				// so produce it, and choose a new gap at the next point.
				*gap = 0;
			} else {
				return 1;
			}
		} else if (index >= *previndex) {
			*gap = (index - *previndex) / scale;

			if (*gap == 0) {
				return 1;  // Exact duplicate: skip
			} else if (*gap < 1) {
				return 1;  // Narrow dot spacing: need to stretch out
			} else {
				*gap = 0;  // Wider spacing than minimum: so pass through unchanged
			}
		}

		*previndex = index;
	}

	return 0;
}

// Does not fix up moveto/lineto
static drawvec reverse_subring(drawvec const &dv) {
	drawvec out;

	for (size_t i = dv.size(); i > 0; i--) {
		out.push_back(dv[i - 1]);
	}

	return out;
}

struct edge {
	unsigned x1 = 0;
	unsigned y1 = 0;
	unsigned x2 = 0;
	unsigned y2 = 0;
	unsigned ring = 0;

	edge(unsigned _x1, unsigned _y1, unsigned _x2, unsigned _y2, unsigned _ring) {
		x1 = _x1;
		y1 = _y1;
		x2 = _x2;
		y2 = _y2;
		ring = _ring;
	}

	bool operator<(const edge &s) const {
		long long cmp = (long long) y1 - s.y1;
		if (cmp == 0) {
			cmp = (long long) x1 - s.x1;
		}
		if (cmp == 0) {
			cmp = (long long) y2 - s.y2;
		}
		if (cmp == 0) {
			cmp = (long long) x2 - s.x2;
		}
		return cmp < 0;
	}
};

struct edgecmp_ring {
	bool operator()(const edge &a, const edge &b) {
		long long cmp = (long long) a.y1 - b.y1;
		if (cmp == 0) {
			cmp = (long long) a.x1 - b.x1;
		}
		if (cmp == 0) {
			cmp = (long long) a.y2 - b.y2;
		}
		if (cmp == 0) {
			cmp = (long long) a.x2 - b.x2;
		}
		if (cmp == 0) {
			cmp = (long long) a.ring - b.ring;
		}
		return cmp < 0;
	}
} edgecmp_ring;

bool edges_same(std::pair<std::vector<edge>::iterator, std::vector<edge>::iterator> e1, std::pair<std::vector<edge>::iterator, std::vector<edge>::iterator> e2) {
	if ((e2.second - e2.first) != (e1.second - e1.first)) {
		return false;
	}

	while (e1.first != e1.second) {
		if (e1.first->ring != e2.first->ring) {
			return false;
		}

		++e1.first;
		++e2.first;
	}

	return true;
}

bool find_common_edges(std::vector<partial> &partials, int z, int line_detail, double simplification, int maxzoom, double merge_fraction) {
	size_t merge_count = ceil((1 - merge_fraction) * partials.size());

	for (size_t i = 0; i < partials.size(); i++) {
		if (partials[i].t == VT_POLYGON) {
			for (size_t j = 0; j < partials[i].geoms.size(); j++) {
				drawvec &g = partials[i].geoms[j];
				drawvec out;

				for (size_t k = 0; k < g.size(); k++) {
					if (g[k].op == VT_LINETO && k > 0 && g[k - 1] == g[k]) {
						;
					} else {
						out.push_back(g[k]);
					}
				}

				partials[i].geoms[j] = out;
			}
		}
	}

	// Construct a mapping from all polygon edges to the set of rings
	// that each edge appears in. (The ring number is across all polygons;
	// we don't need to look it back up, just to tell where it changes.)

	std::vector<edge> edges;
	size_t ring = 0;
	for (size_t i = 0; i < partials.size(); i++) {
		if (partials[i].t == VT_POLYGON) {
			for (size_t j = 0; j < partials[i].geoms.size(); j++) {
				for (size_t k = 0; k + 1 < partials[i].geoms[j].size(); k++) {
					if (partials[i].geoms[j][k].op == VT_MOVETO) {
						ring++;
					}

					if (partials[i].geoms[j][k + 1].op == VT_LINETO) {
						drawvec dv;
						if (partials[i].geoms[j][k] < partials[i].geoms[j][k + 1]) {
							dv.push_back(partials[i].geoms[j][k]);
							dv.push_back(partials[i].geoms[j][k + 1]);
						} else {
							dv.push_back(partials[i].geoms[j][k + 1]);
							dv.push_back(partials[i].geoms[j][k]);
						}

						edges.push_back(edge(dv[0].x, dv[0].y, dv[1].x, dv[1].y, ring));
					}
				}
			}
		}
	}

	std::sort(edges.begin(), edges.end(), edgecmp_ring);
	std::set<draw> necessaries;

	// Now mark all the points where the set of rings using the edge on one side
	// is not the same as the set of rings using the edge on the other side.

	for (size_t i = 0; i < partials.size(); i++) {
		if (partials[i].t == VT_POLYGON) {
			for (size_t j = 0; j < partials[i].geoms.size(); j++) {
				drawvec &g = partials[i].geoms[j];

				for (size_t k = 0; k < g.size(); k++) {
					g[k].necessary = 0;
				}

				for (size_t a = 0; a < g.size(); a++) {
					if (g[a].op == VT_MOVETO) {
						size_t b;

						for (b = a + 1; b < g.size(); b++) {
							if (g[b].op != VT_LINETO) {
								break;
							}
						}

						// -1 because of duplication at the end
						size_t s = b - a - 1;

						if (s > 0) {
							drawvec left;
							if (g[a + (s - 1) % s] < g[a]) {
								left.push_back(g[a + (s - 1) % s]);
								left.push_back(g[a]);
							} else {
								left.push_back(g[a]);
								left.push_back(g[a + (s - 1) % s]);
							}
							if (left[1] < left[0]) {
								fprintf(stderr, "left misordered\n");
							}
							std::pair<std::vector<edge>::iterator, std::vector<edge>::iterator> e1 = std::equal_range(edges.begin(), edges.end(), edge(left[0].x, left[0].y, left[1].x, left[1].y, 0));

							for (size_t k = 0; k < s; k++) {
								drawvec right;

								if (g[a + k] < g[a + k + 1]) {
									right.push_back(g[a + k]);
									right.push_back(g[a + k + 1]);
								} else {
									right.push_back(g[a + k + 1]);
									right.push_back(g[a + k]);
								}

								std::pair<std::vector<edge>::iterator, std::vector<edge>::iterator> e2 = std::equal_range(edges.begin(), edges.end(), edge(right[0].x, right[0].y, right[1].x, right[1].y, 0));

								if (right[1] < right[0]) {
									fprintf(stderr, "left misordered\n");
								}

								if (e1.first == e1.second || e2.first == e2.second) {
									fprintf(stderr, "Internal error: polygon edge lookup failed for %lld,%lld to %lld,%lld or %lld,%lld to %lld,%lld\n", left[0].x, left[0].y, left[1].x, left[1].y, right[0].x, right[0].y, right[1].x, right[1].y);
									exit(EXIT_FAILURE);
								}

								if (!edges_same(e1, e2)) {
									g[a + k].necessary = 1;
									necessaries.insert(g[a + k]);
								}

								e1 = e2;
							}
						}

						a = b - 1;
					}
				}
			}
		}
	}

	edges.clear();
	std::map<drawvec, size_t> arcs;
	std::multimap<ssize_t, size_t> merge_candidates;  // from arc to partial

	// Roll rings that include a necessary point around so they start at one

	for (size_t i = 0; i < partials.size(); i++) {
		if (partials[i].t == VT_POLYGON) {
			for (size_t j = 0; j < partials[i].geoms.size(); j++) {
				drawvec &g = partials[i].geoms[j];

				for (size_t k = 0; k < g.size(); k++) {
					if (necessaries.count(g[k]) != 0) {
						g[k].necessary = 1;
					}
				}

				for (size_t k = 0; k < g.size(); k++) {
					if (g[k].op == VT_MOVETO) {
						ssize_t necessary = -1;
						ssize_t lowest = k;
						size_t l;
						for (l = k + 1; l < g.size(); l++) {
							if (g[l].op != VT_LINETO) {
								break;
							}

							if (g[l].necessary) {
								necessary = l;
							}
							if (g[l] < g[lowest]) {
								lowest = l;
							}
						}

						if (necessary < 0) {
							necessary = lowest;
							// Add a necessary marker if there was none in the ring,
							// so the arc code below can find it.
							g[lowest].necessary = 1;
						}

						{
							drawvec tmp;

							// l - 1 because the endpoint is duplicated
							for (size_t m = necessary; m < l - 1; m++) {
								tmp.push_back(g[m]);
							}
							for (ssize_t m = k; m < necessary; m++) {
								tmp.push_back(g[m]);
							}

							// replace the endpoint
							tmp.push_back(g[necessary]);

							if (tmp.size() != l - k) {
								fprintf(stderr, "internal error shifting ring\n");
								exit(EXIT_FAILURE);
							}

							for (size_t m = 0; m < tmp.size(); m++) {
								if (m == 0) {
									tmp[m].op = VT_MOVETO;
								} else {
									tmp[m].op = VT_LINETO;
								}

								g[k + m] = tmp[m];
							}
						}

						// Now peel off each set of segments from one necessary point to the next
						// into an "arc" as in TopoJSON

						for (size_t m = k; m < l; m++) {
							if (!g[m].necessary) {
								fprintf(stderr, "internal error in arc building\n");
								exit(EXIT_FAILURE);
							}

							drawvec arc;
							size_t n;
							for (n = m; n < l; n++) {
								arc.push_back(g[n]);
								if (n > m && g[n].necessary) {
									break;
								}
							}

							auto f = arcs.find(arc);
							if (f == arcs.end()) {
								drawvec arc2 = reverse_subring(arc);

								auto f2 = arcs.find(arc2);
								if (f2 == arcs.end()) {
									// Add new arc
									size_t added = arcs.size() + 1;
									arcs.insert(std::pair<drawvec, size_t>(arc, added));
									partials[i].arc_polygon.push_back(added);
									merge_candidates.insert(std::pair<ssize_t, size_t>(added, i));
								} else {
									partials[i].arc_polygon.push_back(-(ssize_t) f2->second);
									merge_candidates.insert(std::pair<ssize_t, size_t>(-(ssize_t) f2->second, i));
								}
							} else {
								partials[i].arc_polygon.push_back(f->second);
								merge_candidates.insert(std::pair<ssize_t, size_t>(f->second, i));
							}

							m = n - 1;
						}

						partials[i].arc_polygon.push_back(0);

						k = l - 1;
					}
				}
			}
		}
	}

	// Simplify each arc

	std::vector<drawvec> simplified_arcs;

	size_t count = 0;
	for (auto ai = arcs.begin(); ai != arcs.end(); ++ai) {
		if (simplified_arcs.size() < ai->second + 1) {
			simplified_arcs.resize(ai->second + 1);
		}

		drawvec dv = ai->first;
		for (size_t i = 0; i < dv.size(); i++) {
			if (i == 0) {
				dv[i].op = VT_MOVETO;
			} else {
				dv[i].op = VT_LINETO;
			}
		}
		if (!(prevent[P_SIMPLIFY] || (z == maxzoom && prevent[P_SIMPLIFY_LOW]) || (z < maxzoom && additional[A_GRID_LOW_ZOOMS]))) {
			simplified_arcs[ai->second] = simplify_lines(dv, z, line_detail, !(prevent[P_CLIPPING] || prevent[P_DUPLICATION]), simplification, 4);
		} else {
			simplified_arcs[ai->second] = dv;
		}
		count++;
	}

	// If necessary, merge some adjacent polygons into some other polygons

	struct merge_order {
		ssize_t edge = 0;
		unsigned long long gap = 0;
		size_t p1 = 0;
		size_t p2 = 0;

		bool operator<(const merge_order &m) const {
			return gap < m.gap;
		}
	};
	std::vector<merge_order> order;

	for (ssize_t i = 0; i < (ssize_t) simplified_arcs.size(); i++) {
		auto r1 = merge_candidates.equal_range(i);
		for (auto r1i = r1.first; r1i != r1.second; ++r1i) {
			auto r2 = merge_candidates.equal_range(-i);
			for (auto r2i = r2.first; r2i != r2.second; ++r2i) {
				if (r1i->second != r2i->second) {
					merge_order mo;
					mo.edge = i;
					if (partials[r1i->second].index > partials[r2i->second].index) {
						mo.gap = partials[r1i->second].index - partials[r2i->second].index;
					} else {
						mo.gap = partials[r2i->second].index - partials[r1i->second].index;
					}
					mo.p1 = r1i->second;
					mo.p2 = r2i->second;
					order.push_back(mo);
				}
			}
		}
	}
	std::sort(order.begin(), order.end());

	size_t merged = 0;
	for (size_t o = 0; o < order.size(); o++) {
		if (merged >= merge_count) {
			break;
		}

		size_t i = order[o].p1;
		while (partials[i].renamed >= 0) {
			i = partials[i].renamed;
		}
		size_t i2 = order[o].p2;
		while (partials[i2].renamed >= 0) {
			i2 = partials[i2].renamed;
		}

		for (size_t j = 0; j < partials[i].arc_polygon.size() && merged < merge_count; j++) {
			if (partials[i].arc_polygon[j] == order[o].edge) {
				{
					// XXX snap links
					if (partials[order[o].p2].arc_polygon.size() > 0) {
						// This has to merge the ring that contains the anti-arc to this arc
						// into the current ring, and then add whatever other rings were in
						// that feature on to the end.
						//
						// This can't be good for keeping parent-child relationships among
						// the rings in order, but Wagyu should sort that out later

						std::vector<ssize_t> additions;
						std::vector<ssize_t> &here = partials[i].arc_polygon;
						std::vector<ssize_t> &other = partials[i2].arc_polygon;

#if 0
						printf("seeking %zd\n", partials[i].arc_polygon[j]);
						printf("before: ");
						for (size_t k = 0; k < here.size(); k++) {
							printf("%zd ", here[k]);
						}
						printf("\n");
						printf("other: ");
						for (size_t k = 0; k < other.size(); k++) {
							printf("%zd ", other[k]);
						}
						printf("\n");
#endif

						for (size_t k = 0; k < other.size(); k++) {
							size_t l;
							for (l = k; l < other.size(); l++) {
								if (other[l] == 0) {
									break;
								}
							}
							if (l >= other.size()) {
								l--;
							}

#if 0
							for (size_t m = k; m <= l; m++) {
								printf("%zd ", other[m]);
							}
							printf("\n");
#endif

							size_t m;
							for (m = k; m <= l; m++) {
								if (other[m] == -partials[i].arc_polygon[j]) {
									break;
								}
							}

							if (m <= l) {
								// Found the shared arc

								here.erase(here.begin() + j);

								size_t off = 0;
								for (size_t n = m + 1; n < l; n++) {
									here.insert(here.begin() + j + off, other[n]);
									off++;
								}
								for (size_t n = k; n < m; n++) {
									here.insert(here.begin() + j + off, other[n]);
									off++;
								}
							} else {
								// Looking at some other ring

								for (size_t n = k; n <= l; n++) {
									additions.push_back(other[n]);
								}
							}

							k = l;
						}

						partials[i2].arc_polygon.clear();
						partials[i2].renamed = i;
						merged++;

						for (size_t k = 0; k < additions.size(); k++) {
							partials[i].arc_polygon.push_back(additions[k]);
						}

#if 0
						printf("after: ");
						for (size_t k = 0; k < here.size(); k++) {
							printf("%zd ", here[k]);
						}
						printf("\n");
#endif

#if 0
						for (size_t k = 0; k + 1 < here.size(); k++) {
							if (here[k] != 0 && here[k + 1] != 0) {
								if (simplified_arcs[here[k + 1]][0] != simplified_arcs[here[k]][simplified_arcs[here[k]].size() - 1]) {
									printf("error from %zd to %zd\n", here[k], here[k + 1]);
								}
							}
						}
#endif
					}
				}
			}
		}
	}

	// Turn the arc representations of the polygons back into standard polygon geometries

	for (size_t i = 0; i < partials.size(); i++) {
		if (partials[i].t == VT_POLYGON) {
			partials[i].geoms.resize(0);
			partials[i].geoms.push_back(drawvec());
			bool at_start = true;
			draw first(-1, 0, 0);

			for (size_t j = 0; j < partials[i].arc_polygon.size(); j++) {
				ssize_t p = partials[i].arc_polygon[j];

				if (p == 0) {
					if (first.op >= 0) {
						partials[i].geoms[0].push_back(first);
						first = draw(-1, 0, 0);
					}
					at_start = true;
				} else if (p > 0) {
					for (size_t k = 0; k + 1 < simplified_arcs[p].size(); k++) {
						if (at_start) {
							partials[i].geoms[0].push_back(draw(VT_MOVETO, simplified_arcs[p][k].x, simplified_arcs[p][k].y));
							first = draw(VT_LINETO, simplified_arcs[p][k].x, simplified_arcs[p][k].y);
						} else {
							partials[i].geoms[0].push_back(draw(VT_LINETO, simplified_arcs[p][k].x, simplified_arcs[p][k].y));
						}
						at_start = 0;
					}
				} else { /* p < 0 */
					for (ssize_t k = simplified_arcs[-p].size() - 1; k > 0; k--) {
						if (at_start) {
							partials[i].geoms[0].push_back(draw(VT_MOVETO, simplified_arcs[-p][k].x, simplified_arcs[-p][k].y));
							first = draw(VT_LINETO, simplified_arcs[-p][k].x, simplified_arcs[-p][k].y);
						} else {
							partials[i].geoms[0].push_back(draw(VT_LINETO, simplified_arcs[-p][k].x, simplified_arcs[-p][k].y));
						}
						at_start = 0;
					}
				}
			}
		}
	}

	if (merged >= merge_count) {
		return true;
	} else {
		return false;
	}
}

unsigned long long choose_mingap(std::vector<unsigned long long> const &indices, double f) {
	unsigned long long bot = ULLONG_MAX;
	unsigned long long top = 0;

	for (size_t i = 0; i < indices.size(); i++) {
		if (i > 0 && indices[i] >= indices[i - 1]) {
			if (indices[i] - indices[i - 1] > top) {
				top = indices[i] - indices[i - 1];
			}
			if (indices[i] - indices[i - 1] < bot) {
				bot = indices[i] - indices[i - 1];
			}
		}
	}

	size_t want = indices.size() * f;
	while (top - bot > 2) {
		unsigned long long guess = bot / 2 + top / 2;
		size_t count = 0;
		unsigned long long prev = 0;

		for (size_t i = 0; i < indices.size(); i++) {
			if (indices[i] - prev >= guess) {
				count++;
				prev = indices[i];
			}
		}

		if (count > want) {
			bot = guess;
		} else if (count < want) {
			top = guess;
		} else {
			return guess;
		}
	}

	return top;
}

long long choose_minextent(std::vector<long long> &extents, double f) {
	std::sort(extents.begin(), extents.end());
	return extents[(extents.size() - 1) * (1 - f)];
}

struct write_tile_args {
	struct task *tasks = NULL;
	char *metabase = NULL;
	char *stringpool = NULL;
	int min_detail = 0;
	sqlite3 *outdb = NULL;
	const char *outdir = NULL;
	int buffer = 0;
	const char *fname = NULL;
	FILE **geomfile = NULL;
	double todo = 0;
	std::atomic<long long> *along = NULL;
	double gamma = 0;
	double gamma_out = 0;
	int child_shards = 0;
	int *geomfd = NULL;
	off_t *geom_size = NULL;
	std::atomic<unsigned> *midx = NULL;
	std::atomic<unsigned> *midy = NULL;
	int maxzoom = 0;
	int minzoom = 0;
	int full_detail = 0;
	int low_detail = 0;
	double simplification = 0;
	std::atomic<long long> *most = NULL;
	long long *meta_off = NULL;
	long long *pool_off = NULL;
	unsigned *initial_x = NULL;
	unsigned *initial_y = NULL;
	std::atomic<int> *running = NULL;
	int err = 0;
	std::vector<std::map<std::string, layermap_entry>> *layermaps = NULL;
	std::vector<std::vector<std::string>> *layer_unmaps = NULL;
	size_t pass = 0;
	size_t passes = 0;
	unsigned long long mingap = 0;
	unsigned long long mingap_out = 0;
	long long minextent = 0;
	long long minextent_out = 0;
	double fraction = 0;
	double fraction_out = 0;
	const char *prefilter = NULL;
	const char *postfilter = NULL;
	std::map<std::string, attribute_op> const *attribute_accum = NULL;
	bool still_dropping = false;
	int wrote_zoom = 0;
	size_t tiling_seg = 0;
<<<<<<< HEAD
	std::vector<long long> *clipids = NULL;
=======
	struct json_object *filter = NULL;
>>>>>>> 066934a6
};

bool clip_to_tile(serial_feature &sf, int z, long long buffer) {
	int quick = quick_check(sf.bbox, z, buffer);
	if (quick == 0) {
		return true;
	}

	if (z == 0) {
		if (sf.bbox[0] < 0 || sf.bbox[2] > 1LL << 32) {
			// If the geometry extends off the edge of the world, concatenate on another copy
			// shifted by 360 degrees, and then make sure both copies get clipped down to size.

			size_t n = sf.geometry.size();

			if (sf.bbox[0] < 0) {
				for (size_t i = 0; i < n; i++) {
					sf.geometry.push_back(draw(sf.geometry[i].op, sf.geometry[i].x + (1LL << 32), sf.geometry[i].y));
				}
			}

			if (sf.bbox[2] > 1LL << 32) {
				for (size_t i = 0; i < n; i++) {
					sf.geometry.push_back(draw(sf.geometry[i].op, sf.geometry[i].x - (1LL << 32), sf.geometry[i].y));
				}
			}

			sf.bbox[0] = 0;
			sf.bbox[2] = 1LL << 32;

			quick = -1;
		}
	}

	checkgeom(sf.geometry, "clip_to_tile1");

	// Can't accept the quick check if guaranteeing no duplication, since the
	// overlap might have been in the buffer.
	if (quick != 1 || prevent[P_DUPLICATION]) {
		drawvec clipped;

		// Do the clipping, even if we are going to include the whole feature,
		// so that we can know whether the feature itself, or only the feature's
		// bounding box, touches the tile.

		if (sf.t == VT_LINE) {
			clipped = clip_lines(sf.geometry, z, buffer);
		}
		if (sf.t == VT_POLYGON) {
			clipped = simple_clip_poly(sf.geometry, z, buffer);
		}
		if (sf.t == VT_POINT) {
			clipped = clip_point(sf.geometry, z, buffer);
		}

		checkgeom(sf.geometry, "clip_to_tile2");

		clipped = remove_noop(clipped, sf.t, 0);

		checkgeom(clipped, "clip_to_tile3");

		// Must clip at z0 even if we don't want clipping, to handle features
		// that are duplicated across the date line

		if (prevent[P_DUPLICATION] && z != 0) {
			if (point_within_tile((sf.bbox[0] + sf.bbox[2]) / 2, (sf.bbox[1] + sf.bbox[3]) / 2, z)) {
				// sf.geometry is unchanged
			} else {
				sf.geometry.clear();
			}
		} else if (prevent[P_CLIPPING] && z != 0) {
			if (clipped.size() == 0) {
				sf.geometry.clear();
			} else {
				// sf.geometry is unchanged
			}
		} else {
			sf.geometry = clipped;
		}
	}

	return false;
}

<<<<<<< HEAD
serial_feature next_feature(FILE *geoms, long long *geompos_in, char *metabase, long long *meta_off, int z, unsigned tx, unsigned ty, unsigned *initial_x, unsigned *initial_y, long long *original_features, long long *unclipped_features, int nextzoom, int maxzoom, int minzoom, int max_zoom_increment, size_t pass, size_t passes, std::atomic<long long> *along, long long alongminus, int buffer, int *within, bool *first_time, FILE **geomfile, long long *geompos, std::atomic<double> *oprogress, double todo, const char *fname, int child_shards, size_t tiling_seg, std::vector<long long> *clipids) {
=======
serial_feature next_feature(FILE *geoms, long long *geompos_in, char *metabase, long long *meta_off, int z, unsigned tx, unsigned ty, unsigned *initial_x, unsigned *initial_y, long long *original_features, long long *unclipped_features, int nextzoom, int maxzoom, int minzoom, int max_zoom_increment, size_t pass, size_t passes, std::atomic<long long> *along, long long alongminus, int buffer, int *within, bool *first_time, FILE **geomfile, long long *geompos, std::atomic<double> *oprogress, double todo, const char *fname, int child_shards, struct json_object *filter, const char *stringpool, long long *pool_off, std::vector<std::vector<std::string>> *layer_unmaps) {
>>>>>>> 066934a6
	while (1) {
		serial_feature sf = deserialize_feature(geoms, geompos_in, metabase, meta_off, z, tx, ty, initial_x, initial_y);
		if (sf.t < 0) {
			return sf;
		}
		checkgeom(sf.geometry, "next_feature");

		double progress = floor(((((*geompos_in + *along - alongminus) / (double) todo) + (pass - (2 - passes))) / passes + z) / (maxzoom + 1) * 1000) / 10;
		if (progress >= *oprogress + 0.1) {
			if (!quiet && !quiet_progress && progress_time()) {
				fprintf(stderr, "  %3.1f%%  %d/%u/%u  \r", progress, z, tx, ty);
			}
			*oprogress = progress;
		}

		(*original_features)++;

		if (clip_to_tile(sf, z, buffer)) {
			continue;
		}

		if (sf.geometry.size() > 0) {
			(*unclipped_features)++;
		}

		if (*first_time && pass == 1) { /* only write out the next zoom once, even if we retry */
			if (sf.tippecanoe_maxzoom == -1 || sf.tippecanoe_maxzoom >= nextzoom) {
<<<<<<< HEAD
				rewrite(sf.geometry, z, nextzoom, maxzoom, sf.bbox, tx, ty, buffer, within, geompos, geomfile, fname, sf.t, sf.layer, sf.metapos, sf.feature_minzoom, child_shards, max_zoom_increment, sf.seq, sf.tippecanoe_minzoom, sf.tippecanoe_maxzoom, sf.segment, initial_x, initial_y, sf.m, sf.keys, sf.values, sf.has_id, sf.id, sf.index, sf.extent, sf.clipid, sf.pointid, tiling_seg, clipids);
=======
				rewrite(sf.geometry, z, nextzoom, maxzoom, sf.bbox, tx, ty, buffer, within, geompos, geomfile, fname, sf.t, sf.layer, sf.metapos, sf.feature_minzoom, child_shards, max_zoom_increment, sf.seq, sf.tippecanoe_minzoom, sf.tippecanoe_maxzoom, sf.segment, initial_x, initial_y, sf.keys, sf.values, sf.has_id, sf.id, sf.index, sf.extent);
>>>>>>> 066934a6
			}
		}

		if (z < minzoom) {
			continue;
		}

		if (sf.tippecanoe_minzoom != -1 && z < sf.tippecanoe_minzoom) {
			continue;
		}
		if (sf.tippecanoe_maxzoom != -1 && z > sf.tippecanoe_maxzoom) {
			continue;
		}

		if (filter != NULL) {
			std::map<std::string, mvt_value> attributes;
			std::string layername = (*layer_unmaps)[sf.segment][sf.layer];

			for (size_t i = 0; i < sf.keys.size(); i++) {
				std::string key = stringpool + pool_off[sf.segment] + sf.keys[i] + 1;

				serial_val sv;
				sv.type = (stringpool + pool_off[sf.segment])[sf.values[i]];
				sv.s = stringpool + pool_off[sf.segment] + sf.values[i] + 1;

				mvt_value val = stringified_to_mvt_value(sv.type, sv.s.c_str());
				attributes.insert(std::pair<std::string, mvt_value>(key, val));
			}

			for (size_t i = 0; i < sf.full_keys.size(); i++) {
				std::string key = sf.full_keys[i];
				mvt_value val = stringified_to_mvt_value(sf.full_values[i].type, sf.full_values[i].s.c_str());

				attributes.insert(std::pair<std::string, mvt_value>(key, val));
			}

			if (sf.has_id) {
				mvt_value v;
				v.type = mvt_uint;
				v.numeric_value.uint_value = sf.id;

				attributes.insert(std::pair<std::string, mvt_value>("$id", v));
			}

			mvt_value v;
			v.type = mvt_string;

			if (sf.t == mvt_point) {
				v.string_value = "Point";
			} else if (sf.t == mvt_linestring) {
				v.string_value = "LineString";
			} else if (sf.t == mvt_polygon) {
				v.string_value = "Polygon";
			}

			attributes.insert(std::pair<std::string, mvt_value>("$type", v));

			mvt_value v2;
			v2.type = mvt_uint;
			v2.numeric_value.uint_value = z;

			attributes.insert(std::pair<std::string, mvt_value>("$zoom", v2));

			if (!evaluate(attributes, layername, filter)) {
				continue;
			}
		}

		if (sf.tippecanoe_minzoom == -1 && z < sf.feature_minzoom) {
			sf.dropped = true;
		}

		// Remove nulls, now that the filter has run

		for (ssize_t i = sf.keys.size() - 1; i >= 0; i--) {
			int type = (stringpool + pool_off[sf.segment])[sf.values[i]];

			if (type == mvt_null) {
				sf.keys.erase(sf.keys.begin() + i);
				sf.values.erase(sf.values.begin() + i);
			}
		}

		for (ssize_t i = (ssize_t) sf.full_keys.size() - 1; i >= 0; i--) {
			if (sf.full_values[i].type == mvt_null) {
				sf.full_keys.erase(sf.full_keys.begin() + i);
				sf.full_values.erase(sf.full_values.begin() + i);
			}
		}

		return sf;
	}
}

struct run_prefilter_args {
	FILE *geoms = NULL;
	long long *geompos_in = NULL;
	char *metabase = NULL;
	long long *meta_off = NULL;
	int z = 0;
	unsigned tx = 0;
	unsigned ty = 0;
	unsigned *initial_x = 0;
	unsigned *initial_y = 0;
	long long *original_features = 0;
	long long *unclipped_features = 0;
	int nextzoom = 0;
	int maxzoom = 0;
	int minzoom = 0;
	int max_zoom_increment = 0;
	size_t pass = 0;
	size_t passes = 0;
	std::atomic<long long> *along = 0;
	long long alongminus = 0;
	int buffer = 0;
	int *within = NULL;
	bool *first_time = NULL;
	FILE **geomfile = NULL;
	long long *geompos = NULL;
	std::atomic<double> *oprogress = NULL;
	double todo = 0;
	const char *fname = 0;
	int child_shards = 0;
	std::vector<std::vector<std::string>> *layer_unmaps = NULL;
	char *stringpool = NULL;
	long long *pool_off = NULL;
	FILE *prefilter_fp = NULL;
<<<<<<< HEAD
	std::vector<long long> *clipids;
	size_t tiling_seg;
=======
	struct json_object *filter = NULL;
>>>>>>> 066934a6
};

void *run_prefilter(void *v) {
	run_prefilter_args *rpa = (run_prefilter_args *) v;
	json_writer state(rpa->prefilter_fp);

	while (1) {
<<<<<<< HEAD
		serial_feature sf = next_feature(rpa->geoms, rpa->geompos_in, rpa->metabase, rpa->meta_off, rpa->z, rpa->tx, rpa->ty, rpa->initial_x, rpa->initial_y, rpa->original_features, rpa->unclipped_features, rpa->nextzoom, rpa->maxzoom, rpa->minzoom, rpa->max_zoom_increment, rpa->pass, rpa->passes, rpa->along, rpa->alongminus, rpa->buffer, rpa->within, rpa->first_time, rpa->geomfile, rpa->geompos, rpa->oprogress, rpa->todo, rpa->fname, rpa->child_shards, rpa->tiling_seg, rpa->clipids);
=======
		serial_feature sf = next_feature(rpa->geoms, rpa->geompos_in, rpa->metabase, rpa->meta_off, rpa->z, rpa->tx, rpa->ty, rpa->initial_x, rpa->initial_y, rpa->original_features, rpa->unclipped_features, rpa->nextzoom, rpa->maxzoom, rpa->minzoom, rpa->max_zoom_increment, rpa->pass, rpa->passes, rpa->along, rpa->alongminus, rpa->buffer, rpa->within, rpa->first_time, rpa->geomfile, rpa->geompos, rpa->oprogress, rpa->todo, rpa->fname, rpa->child_shards, rpa->filter, rpa->stringpool, rpa->pool_off, rpa->layer_unmaps);
>>>>>>> 066934a6
		if (sf.t < 0) {
			break;
		}

		mvt_layer tmp_layer;
		tmp_layer.extent = 1LL << 32;
		tmp_layer.name = (*(rpa->layer_unmaps))[sf.segment][sf.layer];

		if (sf.t == VT_POLYGON) {
			sf.geometry = close_poly(sf.geometry);
		}

		mvt_feature tmp_feature;
		tmp_feature.type = sf.t;
		tmp_feature.geometry = to_feature(sf.geometry);
		tmp_feature.id = sf.id;
		tmp_feature.has_id = sf.has_id;
		tmp_feature.dropped = sf.dropped;

		// Offset from tile coordinates back to world coordinates
		unsigned sx = 0, sy = 0;
		if (rpa->z != 0) {
			sx = rpa->tx << (32 - rpa->z);
			sy = rpa->ty << (32 - rpa->z);
		}
		for (size_t i = 0; i < tmp_feature.geometry.size(); i++) {
			tmp_feature.geometry[i].x += sx;
			tmp_feature.geometry[i].y += sy;
		}

		decode_meta(sf.keys, sf.values, rpa->stringpool + rpa->pool_off[sf.segment], tmp_layer, tmp_feature);
		tmp_layer.features.push_back(tmp_feature);

		layer_to_geojson(tmp_layer, 0, 0, 0, false, true, false, true, sf.index, sf.seq, sf.extent, true, state);
	}

	if (fclose(rpa->prefilter_fp) != 0) {
		if (errno == EPIPE) {
			static bool warned = false;
			if (!warned) {
				fprintf(stderr, "Warning: broken pipe in prefilter\n");
				warned = true;
			}
		} else {
			perror("fclose output to prefilter");
			exit(EXIT_FAILURE);
		}
	}
	return NULL;
}

void add_tilestats(std::string const &layername, int z, std::vector<std::map<std::string, layermap_entry>> *layermaps, size_t tiling_seg, std::vector<std::vector<std::string>> *layer_unmaps, std::string const &key, serial_val const &val) {
	std::map<std::string, layermap_entry> &layermap = (*layermaps)[tiling_seg];
	if (layermap.count(layername) == 0) {
		layermap_entry lme = layermap_entry(layermap.size());
		lme.minzoom = z;
		lme.maxzoom = z;
		lme.retain = 1;

		layermap.insert(std::pair<std::string, layermap_entry>(layername, lme));

		if (lme.id >= (*layer_unmaps)[tiling_seg].size()) {
			(*layer_unmaps)[tiling_seg].resize(lme.id + 1);
			(*layer_unmaps)[tiling_seg][lme.id] = layername;
		}
	}
	auto fk = layermap.find(layername);
	if (fk == layermap.end()) {
		fprintf(stderr, "Internal error: layer %s not found\n", layername.c_str());
		exit(EXIT_FAILURE);
	}

	type_and_string attrib;
	attrib.type = val.type;
	attrib.string = val.s;

	add_to_file_keys(fk->second.file_keys, key, attrib);
}

struct accum_state {
	double sum = 0;
	double count = 0;
};

void preserve_attribute(attribute_op op, std::map<std::string, accum_state> &attribute_accum_state, serial_feature &, char *stringpool, long long *pool_off, std::string &key, serial_val &val, partial &p) {
	if (p.need_tilestats.count(key) == 0) {
		p.need_tilestats.insert(key);
	}

	// If the feature being merged into has this key as a metadata reference,
	// promote it to a full_key so it can be modified

	for (size_t i = 0; i < p.keys.size(); i++) {
		if (strcmp(key.c_str(), stringpool + pool_off[p.segment] + p.keys[i] + 1) == 0) {
			serial_val sv;
			sv.s = stringpool + pool_off[p.segment] + p.values[i] + 1;
			sv.type = (stringpool + pool_off[p.segment])[p.values[i]];

			p.full_keys.push_back(key);
			p.full_values.push_back(sv);

			p.keys.erase(p.keys.begin() + i);
			p.values.erase(p.values.begin() + i);

			break;
		}
	}

	for (size_t i = 0; i < p.full_keys.size(); i++) {
		if (key == p.full_keys[i]) {
			switch (op) {
			case op_sum:
				p.full_values[i].s = milo::dtoa_milo(atof(p.full_values[i].s.c_str()) + atof(val.s.c_str()));
				p.full_values[i].type = mvt_double;
				break;

			case op_product:
				p.full_values[i].s = milo::dtoa_milo(atof(p.full_values[i].s.c_str()) * atof(val.s.c_str()));
				p.full_values[i].type = mvt_double;
				break;

			case op_max: {
				double existing = atof(p.full_values[i].s.c_str());
				double maybe = atof(val.s.c_str());
				if (maybe > existing) {
					p.full_values[i].s = val.s.c_str();
					p.full_values[i].type = mvt_double;
				}
				break;
			}

			case op_min: {
				double existing = atof(p.full_values[i].s.c_str());
				double maybe = atof(val.s.c_str());
				if (maybe < existing) {
					p.full_values[i].s = val.s.c_str();
					p.full_values[i].type = mvt_double;
				}
				break;
			}

			case op_mean: {
				auto state = attribute_accum_state.find(key);
				if (state == attribute_accum_state.end()) {
					accum_state s;
					s.sum = atof(p.full_values[i].s.c_str()) + atof(val.s.c_str());
					s.count = 2;
					attribute_accum_state.insert(std::pair<std::string, accum_state>(key, s));

					p.full_values[i].s = milo::dtoa_milo(s.sum / s.count);
				} else {
					state->second.sum += atof(val.s.c_str());
					state->second.count += 1;

					p.full_values[i].s = milo::dtoa_milo(state->second.sum / state->second.count);
				}
				break;
			}

			case op_concat:
				p.full_values[i].s += val.s;
				p.full_values[i].type = mvt_string;
				break;

			case op_comma:
				p.full_values[i].s += std::string(",") + val.s;
				p.full_values[i].type = mvt_string;
				break;
			}
		}
	}
}

void preserve_attributes(std::map<std::string, attribute_op> const *attribute_accum, std::map<std::string, accum_state> &attribute_accum_state, serial_feature &sf, char *stringpool, long long *pool_off, partial &p) {
	for (size_t i = 0; i < sf.keys.size(); i++) {
		std::string key = stringpool + pool_off[sf.segment] + sf.keys[i] + 1;

		serial_val sv;
		sv.type = (stringpool + pool_off[sf.segment])[sf.values[i]];
		sv.s = stringpool + pool_off[sf.segment] + sf.values[i] + 1;

		auto f = attribute_accum->find(key);
		if (f != attribute_accum->end()) {
			preserve_attribute(f->second, attribute_accum_state, sf, stringpool, pool_off, key, sv, p);
		}
	}
	for (size_t i = 0; i < sf.full_keys.size(); i++) {
		std::string key = sf.full_keys[i];
		serial_val sv = sf.full_values[i];

		auto f = attribute_accum->find(key);
		if (f != attribute_accum->end()) {
			preserve_attribute(f->second, attribute_accum_state, sf, stringpool, pool_off, key, sv, p);
		}
	}
}

bool find_partial(std::vector<partial> &partials, serial_feature &sf, ssize_t &out, std::vector<std::vector<std::string>> *layer_unmaps) {
	for (size_t i = partials.size(); i > 0; i--) {
		if (partials[i - 1].t == sf.t && partials[i - 1].clipid == sf.clipid) {
			std::string &layername1 = (*layer_unmaps)[partials[i - 1].segment][partials[i - 1].layer];
			std::string &layername2 = (*layer_unmaps)[sf.segment][sf.layer];

			if (layername1 == layername2) {
				out = i - 1;
				return true;
			}
		}
	}

	return false;
}

long long write_tile(FILE *geoms, long long *geompos_in, char *metabase, char *stringpool, int z, unsigned tx, unsigned ty, int detail, int min_detail, sqlite3 *outdb, const char *outdir, int buffer, const char *fname, FILE **geomfile, int minzoom, int maxzoom, double todo, std::atomic<long long> *along, long long alongminus, double gamma, int child_shards, long long *meta_off, long long *pool_off, unsigned *initial_x, unsigned *initial_y, std::atomic<int> *running, double simplification, std::vector<std::map<std::string, layermap_entry>> *layermaps, std::vector<std::vector<std::string>> *layer_unmaps, size_t tiling_seg, size_t pass, size_t passes, unsigned long long mingap, long long minextent, double fraction, const char *prefilter, const char *postfilter, struct json_object *filter, write_tile_args *arg) {
	int line_detail;
	double merge_fraction = 1;
	double mingap_fraction = 1;
	double minextent_fraction = 1;

	static std::atomic<double> oprogress(0);
	long long og = *geompos_in;

	// XXX is there a way to do this without floating point?
	int max_zoom_increment = std::log(child_shards) / std::log(4);
	if (child_shards < 4 || max_zoom_increment < 1) {
		fprintf(stderr, "Internal error: %d shards, max zoom increment %d\n", child_shards, max_zoom_increment);
		exit(EXIT_FAILURE);
	}
	if ((((child_shards - 1) << 1) & child_shards) != child_shards) {
		fprintf(stderr, "Internal error: %d shards not a power of 2\n", child_shards);
		exit(EXIT_FAILURE);
	}

	int nextzoom = z + 1;
	if (nextzoom < minzoom) {
		if (z + max_zoom_increment > minzoom) {
			nextzoom = minzoom;
		} else {
			nextzoom = z + max_zoom_increment;
		}
	}

	bool has_polygons = false;

	bool first_time = true;
	// This only loops if the tile data didn't fit, in which case the detail
	// goes down and the progress indicator goes backward for the next try.
	for (line_detail = detail; line_detail >= min_detail || line_detail == detail; line_detail--, oprogress = 0) {
		long long count = 0;
		double accum_area = 0;

		double fraction_accum = 0;

		unsigned long long previndex = 0, density_previndex = 0, merge_previndex = 0;
		double scale = (double) (1LL << (64 - 2 * (z + 8)));
		double gap = 0, density_gap = 0;
		double spacing = 0;

		long long original_features = 0;
		long long unclipped_features = 0;

		std::vector<struct partial> partials;
		std::map<std::string, std::vector<coalesce>> layers;
		std::vector<unsigned long long> indices;
		std::vector<long long> extents;
		std::map<std::string, accum_state> attribute_accum_state;
		double coalesced_area = 0;

		int within[child_shards];
		long long geompos[child_shards];
		memset(within, '\0', child_shards * sizeof(int));
		memset(geompos, '\0', child_shards * sizeof(long long));

		if (*geompos_in != og) {
			if (fseek(geoms, og, SEEK_SET) != 0) {
				perror("fseek geom");
				exit(EXIT_FAILURE);
			}
			*geompos_in = og;
		}

		int prefilter_write = -1, prefilter_read = -1;
		pid_t prefilter_pid = 0;
		FILE *prefilter_fp = NULL;
		pthread_t prefilter_writer;
		run_prefilter_args rpa;  // here so it stays in scope until joined
		FILE *prefilter_read_fp = NULL;
		json_pull *prefilter_jp = NULL;

		if (prefilter != NULL) {
			setup_filter(prefilter, &prefilter_write, &prefilter_read, &prefilter_pid, z, tx, ty);
			prefilter_fp = fdopen(prefilter_write, "w");
			if (prefilter_fp == NULL) {
				perror("freopen prefilter");
				exit(EXIT_FAILURE);
			}

			rpa.geoms = geoms;
			rpa.geompos_in = geompos_in;
			rpa.metabase = metabase;
			rpa.meta_off = meta_off;
			rpa.z = z;
			rpa.tx = tx;
			rpa.ty = ty;
			rpa.initial_x = initial_x;
			rpa.initial_y = initial_y;
			rpa.original_features = &original_features;
			rpa.unclipped_features = &unclipped_features;
			rpa.nextzoom = nextzoom;
			rpa.maxzoom = maxzoom;
			rpa.minzoom = minzoom;
			rpa.max_zoom_increment = max_zoom_increment;
			rpa.pass = pass;
			rpa.passes = passes;
			rpa.along = along;
			rpa.alongminus = alongminus;
			rpa.buffer = buffer;
			rpa.within = within;
			rpa.first_time = &first_time;
			rpa.geomfile = geomfile;
			rpa.geompos = geompos;
			rpa.oprogress = &oprogress;
			rpa.todo = todo;
			rpa.fname = fname;
			rpa.child_shards = child_shards;
			rpa.prefilter_fp = prefilter_fp;
			rpa.layer_unmaps = layer_unmaps;
			rpa.stringpool = stringpool;
			rpa.pool_off = pool_off;
<<<<<<< HEAD
			rpa.clipids = arg->clipids;
			rpa.tiling_seg = tiling_seg;
=======
			rpa.filter = filter;
>>>>>>> 066934a6

			if (pthread_create(&prefilter_writer, NULL, run_prefilter, &rpa) != 0) {
				perror("pthread_create (prefilter writer)");
				exit(EXIT_FAILURE);
			}

			prefilter_read_fp = fdopen(prefilter_read, "r");
			if (prefilter_read_fp == NULL) {
				perror("fdopen prefilter output");
				exit(EXIT_FAILURE);
			}
			prefilter_jp = json_begin_file(prefilter_read_fp);
		}

		while (1) {
			serial_feature sf;
			ssize_t which_partial = -1;

			if (prefilter == NULL) {
<<<<<<< HEAD
				sf = next_feature(geoms, geompos_in, metabase, meta_off, z, tx, ty, initial_x, initial_y, &original_features, &unclipped_features, nextzoom, maxzoom, minzoom, max_zoom_increment, pass, passes, along, alongminus, buffer, within, &first_time, geomfile, geompos, &oprogress, todo, fname, child_shards, tiling_seg, arg->clipids);
=======
				sf = next_feature(geoms, geompos_in, metabase, meta_off, z, tx, ty, initial_x, initial_y, &original_features, &unclipped_features, nextzoom, maxzoom, minzoom, max_zoom_increment, pass, passes, along, alongminus, buffer, within, &first_time, geomfile, geompos, &oprogress, todo, fname, child_shards, filter, stringpool, pool_off, layer_unmaps);
>>>>>>> 066934a6
			} else {
				sf = parse_feature(prefilter_jp, z, tx, ty, layermaps, tiling_seg, layer_unmaps, postfilter != NULL);
			}

			if (sf.t < 0) {
				break;
			}

			checkgeom(sf.geometry, "write_tile");

			if (sf.dropped) {
				if (find_partial(partials, sf, which_partial, layer_unmaps)) {
					preserve_attributes(arg->attribute_accum, attribute_accum_state, sf, stringpool, pool_off, partials[which_partial]);
					continue;
				}
			}

			if (gamma > 0) {
				if (manage_gap(sf.index, &previndex, scale, gamma, &gap) && find_partial(partials, sf, which_partial, layer_unmaps)) {
					preserve_attributes(arg->attribute_accum, attribute_accum_state, sf, stringpool, pool_off, partials[which_partial]);
					continue;
				}
			}

			if (additional[A_CLUSTER_DENSEST_AS_NEEDED] || cluster_distance != 0) {
				indices.push_back(sf.index);
				if ((sf.index < merge_previndex || sf.index - merge_previndex < mingap) && find_partial(partials, sf, which_partial, layer_unmaps)) {
					partials[which_partial].clustered++;

					if (partials[which_partial].t == VT_POINT &&
					    partials[which_partial].geoms.size() == 1 &&
					    partials[which_partial].geoms[0].size() == 1 &&
					    sf.geometry.size() == 1) {
						double x = (double) partials[which_partial].geoms[0][0].x * partials[which_partial].clustered;
						double y = (double) partials[which_partial].geoms[0][0].y * partials[which_partial].clustered;
						x += sf.geometry[0].x;
						y += sf.geometry[0].y;
						partials[which_partial].geoms[0][0].x = x / (partials[which_partial].clustered + 1);
						partials[which_partial].geoms[0][0].y = y / (partials[which_partial].clustered + 1);
					}

					preserve_attributes(arg->attribute_accum, attribute_accum_state, sf, stringpool, pool_off, partials[which_partial]);
					continue;
				}
			} else if (additional[A_DROP_DENSEST_AS_NEEDED]) {
				indices.push_back(sf.index);
				if (sf.index - merge_previndex < mingap && find_partial(partials, sf, which_partial, layer_unmaps)) {
					preserve_attributes(arg->attribute_accum, attribute_accum_state, sf, stringpool, pool_off, partials[which_partial]);
					continue;
				}
			} else if (additional[A_COALESCE_DENSEST_AS_NEEDED]) {
				indices.push_back(sf.index);
				if (sf.index - merge_previndex < mingap && find_partial(partials, sf, which_partial, layer_unmaps)) {
					partials[which_partial].geoms.push_back(sf.geometry);
					coalesced_area += sf.extent;
					preserve_attributes(arg->attribute_accum, attribute_accum_state, sf, stringpool, pool_off, partials[which_partial]);
					continue;
				}
			} else if (additional[A_DROP_SMALLEST_AS_NEEDED]) {
				extents.push_back(sf.extent);
				if (sf.extent + coalesced_area <= minextent && sf.t != VT_POINT && find_partial(partials, sf, which_partial, layer_unmaps)) {
					preserve_attributes(arg->attribute_accum, attribute_accum_state, sf, stringpool, pool_off, partials[which_partial]);
					continue;
				}
			} else if (additional[A_COALESCE_SMALLEST_AS_NEEDED]) {
				extents.push_back(sf.extent);
				if (sf.extent + coalesced_area <= minextent && find_partial(partials, sf, which_partial, layer_unmaps)) {
					partials[which_partial].geoms.push_back(sf.geometry);
					coalesced_area += sf.extent;
					preserve_attributes(arg->attribute_accum, attribute_accum_state, sf, stringpool, pool_off, partials[which_partial]);
					continue;
				}
			}

			if (additional[A_CALCULATE_FEATURE_DENSITY]) {
				// Gamma is always 1 for this calculation so there is a reasonable
				// interpretation when no features are being dropped.
				// The spacing is only calculated if a feature would be retained by
				// that standard, so that duplicates aren't reported as infinitely dense.

				double o_density_previndex = density_previndex;
				if (!manage_gap(sf.index, &density_previndex, scale, 1, &density_gap)) {
					spacing = (sf.index - o_density_previndex) / scale;
				}
			}

			fraction_accum += fraction;
			if (fraction_accum < 1 && find_partial(partials, sf, which_partial, layer_unmaps)) {
				if (additional[A_COALESCE_FRACTION_AS_NEEDED]) {
					partials[which_partial].geoms.push_back(sf.geometry);
					coalesced_area += sf.extent;
				}
				preserve_attributes(arg->attribute_accum, attribute_accum_state, sf, stringpool, pool_off, partials[which_partial]);
				continue;
			}
			fraction_accum -= 1;

			bool reduced = false;
			if (sf.t == VT_POLYGON) {
				if (!prevent[P_TINY_POLYGON_REDUCTION] && !additional[A_GRID_LOW_ZOOMS]) {
					sf.geometry = reduce_tiny_poly(sf.geometry, z, line_detail, &reduced, &accum_area);
				}
				has_polygons = true;
			}

			if (sf.geometry.size() > 0) {
				partial p;
				p.geoms.push_back(sf.geometry);
				p.layer = sf.layer;
				p.t = sf.t;
				p.segment = sf.segment;
				p.original_seq = sf.seq;
				p.reduced = reduced;
				p.z = z;
				p.line_detail = line_detail;
				p.maxzoom = maxzoom;
				p.keys = sf.keys;
				p.values = sf.values;
				p.full_keys = sf.full_keys;
				p.full_values = sf.full_values;
				p.spacing = spacing;
				p.simplification = simplification;
				p.id = sf.id;
				p.has_id = sf.has_id;
				p.index = sf.index;
				p.renamed = -1;
				p.extent = sf.extent;
				p.clustered = 0;
				p.clipid = sf.clipid;
				partials.push_back(p);
			}

			merge_previndex = sf.index;
			coalesced_area = 0;
		}

		for (size_t i = 0; i < partials.size(); i++) {
			partial &p = partials[i];

			if (p.clustered > 0) {
				std::string layername = (*layer_unmaps)[p.segment][p.layer];
				serial_val sv, sv2, sv3;

				p.full_keys.push_back("clustered");
				sv.type = mvt_bool;
				sv.s = "true";
				p.full_values.push_back(sv);

				add_tilestats(layername, z, layermaps, tiling_seg, layer_unmaps, "clustered", sv);

				p.full_keys.push_back("point_count");
				sv2.type = mvt_double;
				sv2.s = std::to_string(p.clustered + 1);
				p.full_values.push_back(sv2);

				add_tilestats(layername, z, layermaps, tiling_seg, layer_unmaps, "point_count", sv2);

				p.full_keys.push_back("sqrt_point_count");
				sv3.type = mvt_double;
				sv3.s = std::to_string(round(100 * sqrt(p.clustered + 1)) / 100.0);
				p.full_values.push_back(sv3);

				add_tilestats(layername, z, layermaps, tiling_seg, layer_unmaps, "sqrt_point_count", sv3);
			}

			if (p.need_tilestats.size() > 0) {
				std::string layername = (*layer_unmaps)[p.segment][p.layer];

				for (size_t j = 0; j < p.full_keys.size(); j++) {
					if (p.need_tilestats.count(p.full_keys[j]) > 0) {
						add_tilestats(layername, z, layermaps, tiling_seg, layer_unmaps, p.full_keys[j], p.full_values[j]);
					}
				}
			}
		}

		if (prefilter != NULL) {
			json_end(prefilter_jp);
			if (fclose(prefilter_read_fp) != 0) {
				perror("close output from prefilter");
				exit(EXIT_FAILURE);
			}
			while (1) {
				int stat_loc;
				if (waitpid(prefilter_pid, &stat_loc, 0) < 0) {
					perror("waitpid for prefilter\n");
					exit(EXIT_FAILURE);
				}
				if (WIFEXITED(stat_loc) || WIFSIGNALED(stat_loc)) {
					break;
				}
			}
			void *ret;
			if (pthread_join(prefilter_writer, &ret) != 0) {
				perror("pthread_join prefilter writer");
				exit(EXIT_FAILURE);
			}
		}

		first_time = false;
		bool merge_successful = true;

		if (additional[A_DETECT_SHARED_BORDERS] || (additional[A_MERGE_POLYGONS_AS_NEEDED] && merge_fraction < 1)) {
			merge_successful = find_common_edges(partials, z, line_detail, simplification, maxzoom, merge_fraction);
		}

		int tasks = ceil((double) CPUS / *running);
		if (tasks < 1) {
			tasks = 1;
		}

		pthread_t pthreads[tasks];
		std::vector<partial_arg> args;
		args.resize(tasks);
		for (int i = 0; i < tasks; i++) {
			args[i].task = i;
			args[i].tasks = tasks;
			args[i].partials = &partials;

			if (tasks > 1) {
				if (pthread_create(&pthreads[i], NULL, partial_feature_worker, &args[i]) != 0) {
					perror("pthread_create");
					exit(EXIT_FAILURE);
				}
			} else {
				partial_feature_worker(&args[i]);
			}
		}

		if (tasks > 1) {
			for (int i = 0; i < tasks; i++) {
				void *retval;

				if (pthread_join(pthreads[i], &retval) != 0) {
					perror("pthread_join");
				}
			}
		}

		for (size_t i = 0; i < partials.size(); i++) {
			std::vector<drawvec> &pgeoms = partials[i].geoms;
			signed char t = partials[i].t;
			long long original_seq = partials[i].original_seq;

			// A complex polygon may have been split up into multiple geometries.
			// Break them out into multiple features if necessary.
			for (size_t j = 0; j < pgeoms.size(); j++) {
				if (t == VT_POINT || draws_something(pgeoms[j])) {
					struct coalesce c;

					c.type = t;
					c.index = partials[i].index;
					c.geom = pgeoms[j];
					pgeoms[j].clear();
					c.coalesced = false;
					c.original_seq = original_seq;
					c.stringpool = stringpool + pool_off[partials[i].segment];
					c.keys = partials[i].keys;
					c.values = partials[i].values;
					c.full_keys = partials[i].full_keys;
					c.full_values = partials[i].full_values;
					c.spacing = partials[i].spacing;
					c.id = partials[i].id;
					c.has_id = partials[i].has_id;
					c.clipid = partials[i].clipid;

					// printf("segment %d layer %lld is %s\n", partials[i].segment, partials[i].layer, (*layer_unmaps)[partials[i].segment][partials[i].layer].c_str());

					std::string layername = (*layer_unmaps)[partials[i].segment][partials[i].layer];
					if (layers.count(layername) == 0) {
						layers.insert(std::pair<std::string, std::vector<coalesce>>(layername, std::vector<coalesce>()));
					}

					auto l = layers.find(layername);
					if (l == layers.end()) {
						fprintf(stderr, "Internal error: couldn't find layer %s\n", layername.c_str());
						fprintf(stderr, "segment %d\n", partials[i].segment);
						fprintf(stderr, "layer %lld\n", partials[i].layer);
						exit(EXIT_FAILURE);
					}
					l->second.push_back(c);
				}
			}
		}

		partials.clear();

		int j;
		for (j = 0; j < child_shards; j++) {
			if (within[j]) {
				serialize_byte(geomfile[j], -2, &geompos[j], fname);
				within[j] = 0;
			}
		}

		for (auto layer_iterator = layers.begin(); layer_iterator != layers.end(); ++layer_iterator) {
			std::vector<coalesce> &layer_features = layer_iterator->second;

			if (additional[A_REORDER]) {
				std::sort(layer_features.begin(), layer_features.end());
			}

			std::vector<coalesce> out;
			if (layer_features.size() > 0) {
				out.push_back(layer_features[0]);
			}
			for (size_t x = 1; x < layer_features.size(); x++) {
				size_t y = out.size() - 1;

#if 0
				if (out.size() > 0 && coalcmp(&layer_features[x], &out[y]) < 0) {
					fprintf(stderr, "\nfeature out of order\n");
				}
#endif

				if (additional[A_COALESCE] && out.size() > 0 && coalcmp(&layer_features[x], &out[y]) == 0 && layer_features[x].type != VT_POINT) {
					for (size_t g = 0; g < layer_features[x].geom.size(); g++) {
						out[y].geom.push_back(layer_features[x].geom[g]);
					}
					out[y].coalesced = true;
				} else {
					out.push_back(layer_features[x]);
				}
			}

			layer_features = out;

			out.clear();
			for (size_t x = 0; x < layer_features.size(); x++) {
				if (layer_features[x].coalesced && layer_features[x].type == VT_LINE) {
					layer_features[x].geom = remove_noop(layer_features[x].geom, layer_features[x].type, 0);
					layer_features[x].geom = simplify_lines(layer_features[x].geom, 32, 0,
										!(prevent[P_CLIPPING] || prevent[P_DUPLICATION]), simplification, layer_features[x].type == VT_POLYGON ? 4 : 0);
				}

				if (layer_features[x].type == VT_POLYGON) {
					if (layer_features[x].coalesced) {
						layer_features[x].geom = clean_or_clip_poly(layer_features[x].geom, 0, 0, false);
					}

					layer_features[x].geom = close_poly(layer_features[x].geom);
				}

				if (layer_features[x].geom.size() > 0) {
					out.push_back(layer_features[x]);
				}
			}
			layer_features = out;

			if (prevent[P_INPUT_ORDER]) {
				std::sort(layer_features.begin(), layer_features.end(), preservecmp);
			}
		}

		mvt_tile tile;

		for (auto layer_iterator = layers.begin(); layer_iterator != layers.end(); ++layer_iterator) {
			std::vector<coalesce> &layer_features = layer_iterator->second;

			mvt_layer layer;
			layer.name = layer_iterator->first;
			layer.version = 2;
			layer.extent = 1 << line_detail;

			for (size_t x = 0; x < layer_features.size(); x++) {
				mvt_feature feature;

				if (layer_features[x].type == VT_LINE || layer_features[x].type == VT_POLYGON) {
					layer_features[x].geom = remove_noop(layer_features[x].geom, layer_features[x].type, 0);
				}

				if (layer_features[x].geom.size() == 0) {
					continue;
				}

				feature.type = layer_features[x].type;
				feature.geometry = to_feature(layer_features[x].geom);
				count += layer_features[x].geom.size();
				layer_features[x].geom.clear();

				feature.id = layer_features[x].id;
				feature.has_id = layer_features[x].has_id;
				feature.clipid = layer_features[x].clipid;

				decode_meta(layer_features[x].keys, layer_features[x].values, layer_features[x].stringpool, layer, feature);
				for (size_t a = 0; a < layer_features[x].full_keys.size(); a++) {
					serial_val sv = layer_features[x].full_values[a];
					mvt_value v = stringified_to_mvt_value(sv.type, sv.s.c_str());
					layer.tag(feature, layer_features[x].full_keys[a], v);
				}

				if (additional[A_CALCULATE_FEATURE_DENSITY]) {
					int glow = 255;
					if (layer_features[x].spacing > 0) {
						glow = (1 / layer_features[x].spacing);
						if (glow > 255) {
							glow = 255;
						}
					}

					mvt_value v;
					v.type = mvt_sint;
					v.numeric_value.sint_value = glow;
					layer.tag(feature, "tippecanoe_feature_density", v);

					serial_val sv;
					sv.type = mvt_double;
					sv.s = std::to_string(glow);

					add_tilestats(layer.name, z, layermaps, tiling_seg, layer_unmaps, "tippecanoe_feature_density", sv);
				}

				layer.features.push_back(feature);
			}

			if (layer.features.size() > 0) {
				tile.layers.push_back(layer);
			}
		}

		if (postfilter != NULL) {
			tile.layers = filter_layers(postfilter, tile.layers, z, tx, ty, layermaps, tiling_seg, layer_unmaps, 1 << line_detail);
		}

		if (z == 0 && unclipped_features < original_features / 2) {
			fprintf(stderr, "\n\nMore than half the features were clipped away at zoom level 0.\n");
			fprintf(stderr, "Is your data in the wrong projection? It should be in WGS84/EPSG:4326.\n");
		}

		size_t totalsize = 0;
		for (auto layer_iterator = layers.begin(); layer_iterator != layers.end(); ++layer_iterator) {
			std::vector<coalesce> &layer_features = layer_iterator->second;
			totalsize += layer_features.size();
		}

		double progress = floor(((((*geompos_in + *along - alongminus) / (double) todo) + (pass - (2 - passes))) / passes + z) / (maxzoom + 1) * 1000) / 10;
		if (progress >= oprogress + 0.1) {
			if (!quiet && !quiet_progress && progress_time()) {
				fprintf(stderr, "  %3.1f%%  %d/%u/%u  \r", progress, z, tx, ty);
			}
			oprogress = progress;
		}

		if (totalsize > 0 && tile.layers.size() > 0) {
			if (totalsize > max_tile_features && !prevent[P_FEATURE_LIMIT]) {
				fprintf(stderr, "tile %d/%u/%u has %zu features, >%zu    \n", z, tx, ty, totalsize, max_tile_features);

				if (has_polygons && additional[A_MERGE_POLYGONS_AS_NEEDED] && merge_fraction > .05 && merge_successful) {
					merge_fraction = merge_fraction * max_tile_features / tile.layers.size() * 0.95;
					if (!quiet) {
						fprintf(stderr, "Going to try merging %0.2f%% of the polygons to make it fit\n", 100 - merge_fraction * 100);
					}
					line_detail++;  // to keep it the same when the loop decrements it
					continue;
				} else if (additional[A_INCREASE_GAMMA_AS_NEEDED] && gamma < 10) {
					if (gamma < 1) {
						gamma = 1;
					} else {
						gamma = gamma * 1.25;
					}

					if (gamma > arg->gamma_out) {
						arg->gamma_out = gamma;
						arg->still_dropping = true;
					}

					if (!quiet) {
						fprintf(stderr, "Going to try gamma of %0.3f to make it fit\n", gamma);
					}
					line_detail++;  // to keep it the same when the loop decrements it
					continue;
				} else if (mingap < ULONG_MAX && (additional[A_DROP_DENSEST_AS_NEEDED] || additional[A_COALESCE_DENSEST_AS_NEEDED] || additional[A_CLUSTER_DENSEST_AS_NEEDED])) {
					mingap_fraction = mingap_fraction * max_tile_features / totalsize * 0.90;
					unsigned long long mg = choose_mingap(indices, mingap_fraction);
					if (mg <= mingap) {
						mg = (mingap + 1) * 1.5;

						if (mg <= mingap) {
							mg = ULONG_MAX;
						}
					}
					mingap = mg;
					if (mingap > arg->mingap_out) {
						arg->mingap_out = mingap;
						arg->still_dropping = true;
					}
					if (!quiet) {
						fprintf(stderr, "Going to try keeping the sparsest %0.2f%% of the features to make it fit\n", mingap_fraction * 100.0);
					}
					line_detail++;
					continue;
				} else if (additional[A_DROP_SMALLEST_AS_NEEDED] || additional[A_COALESCE_SMALLEST_AS_NEEDED]) {
					minextent_fraction = minextent_fraction * max_tile_features / totalsize * 0.90;
					long long m = choose_minextent(extents, minextent_fraction);
					if (m != minextent) {
						minextent = m;
						if (minextent > arg->minextent_out) {
							arg->minextent_out = minextent;
							arg->still_dropping = true;
						}
						if (!quiet) {
							fprintf(stderr, "Going to try keeping the biggest %0.2f%% of the features to make it fit\n", minextent_fraction * 100.0);
						}
						line_detail++;
						continue;
					}
				} else if (totalsize > layers.size() && (prevent[P_DYNAMIC_DROP] || additional[A_DROP_FRACTION_AS_NEEDED] || additional[A_COALESCE_FRACTION_AS_NEEDED])) {
					// The 95% is a guess to avoid too many retries
					// and probably actually varies based on how much duplicated metadata there is

					fraction = fraction * max_tile_features / totalsize * 0.95;
					if (!quiet) {
						fprintf(stderr, "Going to try keeping %0.2f%% of the features to make it fit\n", fraction * 100);
					}
					if ((additional[A_DROP_FRACTION_AS_NEEDED] || additional[A_COALESCE_FRACTION_AS_NEEDED]) && fraction < arg->fraction_out) {
						arg->fraction_out = fraction;
						arg->still_dropping = true;
					}
					line_detail++;  // to keep it the same when the loop decrements it
					continue;
				} else {
					fprintf(stderr, "Try using --drop-fraction-as-needed or --drop-densest-as-needed.\n");
					return -1;
				}
			}

			std::string compressed;
			std::string pbf = tile.encode();

			if (!prevent[P_TILE_COMPRESSION]) {
				compress(pbf, compressed);
			} else {
				compressed = pbf;
			}

			if (compressed.size() > max_tile_size && !prevent[P_KILOBYTE_LIMIT]) {
				if (!quiet) {
					fprintf(stderr, "tile %d/%u/%u size is %lld with detail %d, >%zu    \n", z, tx, ty, (long long) compressed.size(), line_detail, max_tile_size);
				}

				if (has_polygons && additional[A_MERGE_POLYGONS_AS_NEEDED] && merge_fraction > .05 && merge_successful) {
					merge_fraction = merge_fraction * max_tile_size / compressed.size() * 0.95;
					if (!quiet) {
						fprintf(stderr, "Going to try merging %0.2f%% of the polygons to make it fit\n", 100 - merge_fraction * 100);
					}
					line_detail++;  // to keep it the same when the loop decrements it
				} else if (additional[A_INCREASE_GAMMA_AS_NEEDED] && gamma < 10) {
					if (gamma < 1) {
						gamma = 1;
					} else {
						gamma = gamma * 1.25;
					}

					if (gamma > arg->gamma_out) {
						arg->gamma_out = gamma;
						arg->still_dropping = true;
					}

					if (!quiet) {
						fprintf(stderr, "Going to try gamma of %0.3f to make it fit\n", gamma);
					}
					line_detail++;  // to keep it the same when the loop decrements it
				} else if (mingap < ULONG_MAX && (additional[A_DROP_DENSEST_AS_NEEDED] || additional[A_COALESCE_DENSEST_AS_NEEDED] || additional[A_CLUSTER_DENSEST_AS_NEEDED])) {
					mingap_fraction = mingap_fraction * max_tile_size / compressed.size() * 0.90;
					unsigned long long mg = choose_mingap(indices, mingap_fraction);
					if (mg <= mingap) {
						mg = (mingap + 1) * 1.5;

						if (mg <= mingap) {
							mg = ULONG_MAX;
						}
					}
					mingap = mg;
					if (mingap > arg->mingap_out) {
						arg->mingap_out = mingap;
						arg->still_dropping = true;
					}
					if (!quiet) {
						fprintf(stderr, "Going to try keeping the sparsest %0.2f%% of the features to make it fit\n", mingap_fraction * 100.0);
					}
					line_detail++;
				} else if (additional[A_DROP_SMALLEST_AS_NEEDED] || additional[A_COALESCE_SMALLEST_AS_NEEDED]) {
					minextent_fraction = minextent_fraction * max_tile_size / compressed.size() * 0.90;
					long long m = choose_minextent(extents, minextent_fraction);
					if (m != minextent) {
						minextent = m;
						if (minextent > arg->minextent_out) {
							arg->minextent_out = minextent;
							arg->still_dropping = true;
						}
						if (!quiet) {
							fprintf(stderr, "Going to try keeping the biggest %0.2f%% of the features to make it fit\n", minextent_fraction * 100.0);
						}
						line_detail++;
						continue;
					}
				} else if (totalsize > layers.size() && (prevent[P_DYNAMIC_DROP] || additional[A_DROP_FRACTION_AS_NEEDED] || additional[A_COALESCE_FRACTION_AS_NEEDED])) {
					// The 95% is a guess to avoid too many retries
					// and probably actually varies based on how much duplicated metadata there is

					fraction = fraction * max_tile_size / compressed.size() * 0.95;
					if (!quiet) {
						fprintf(stderr, "Going to try keeping %0.2f%% of the features to make it fit\n", fraction * 100);
					}
					if ((additional[A_DROP_FRACTION_AS_NEEDED] || additional[A_COALESCE_FRACTION_AS_NEEDED]) && fraction < arg->fraction_out) {
						arg->fraction_out = fraction;
						arg->still_dropping = true;
					}
					line_detail++;  // to keep it the same when the loop decrements it
				}
			} else {
				if (pass == 1) {
					if (pthread_mutex_lock(&db_lock) != 0) {
						perror("pthread_mutex_lock");
						exit(EXIT_FAILURE);
					}

					if (outdb != NULL) {
						mbtiles_write_tile(outdb, z, tx, ty, compressed.data(), compressed.size());
					} else if (outdir != NULL) {
						dir_write_tile(outdir, z, tx, ty, compressed);
					}

					if (pthread_mutex_unlock(&db_lock) != 0) {
						perror("pthread_mutex_unlock");
						exit(EXIT_FAILURE);
					}
				}

				return count;
			}
		} else {
			return count;
		}
	}

	fprintf(stderr, "could not make tile %d/%u/%u small enough\n", z, tx, ty);
	return -1;
}

struct task {
	int fileno = 0;
	struct task *next = NULL;
};

void *run_thread(void *vargs) {
	write_tile_args *arg = (write_tile_args *) vargs;
	struct task *task;

	for (task = arg->tasks; task != NULL; task = task->next) {
		int j = task->fileno;

		if (arg->geomfd[j] < 0) {
			// only one source file for zoom level 0
			continue;
		}
		if (arg->geom_size[j] == 0) {
			continue;
		}

		// printf("%lld of geom_size\n", (long long) geom_size[j]);

		FILE *geom = fdopen(arg->geomfd[j], "rb");
		if (geom == NULL) {
			perror("mmap geom");
			exit(EXIT_FAILURE);
		}

		long long geompos = 0;
		long long prevgeom = 0;

		while (1) {
			int z;
			unsigned x, y;

			if (!deserialize_int_io(geom, &z, &geompos)) {
				break;
			}
			deserialize_uint_io(geom, &x, &geompos);
			deserialize_uint_io(geom, &y, &geompos);

			arg->wrote_zoom = z;

			// fprintf(stderr, "%d/%u/%u\n", z, x, y);

			long long len = write_tile(geom, &geompos, arg->metabase, arg->stringpool, z, x, y, z == arg->maxzoom ? arg->full_detail : arg->low_detail, arg->min_detail, arg->outdb, arg->outdir, arg->buffer, arg->fname, arg->geomfile, arg->minzoom, arg->maxzoom, arg->todo, arg->along, geompos, arg->gamma, arg->child_shards, arg->meta_off, arg->pool_off, arg->initial_x, arg->initial_y, arg->running, arg->simplification, arg->layermaps, arg->layer_unmaps, arg->tiling_seg, arg->pass, arg->passes, arg->mingap, arg->minextent, arg->fraction, arg->prefilter, arg->postfilter, arg->filter, arg);

			if (len < 0) {
				int *err = &arg->err;
				*err = z - 1;
				return err;
			}

			if (pthread_mutex_lock(&var_lock) != 0) {
				perror("pthread_mutex_lock");
				exit(EXIT_FAILURE);
			}

			if (z == arg->maxzoom) {
				if (len > *arg->most) {
					*arg->midx = x;
					*arg->midy = y;
					*arg->most = len;
				} else if (len == *arg->most) {
					unsigned long long a = (((unsigned long long) x) << 32) | y;
					unsigned long long b = (((unsigned long long) *arg->midx) << 32) | *arg->midy;

					if (a < b) {
						*arg->midx = x;
						*arg->midy = y;
						*arg->most = len;
					}
				}
			}

			*arg->along += geompos - prevgeom;
			prevgeom = geompos;

			if (pthread_mutex_unlock(&var_lock) != 0) {
				perror("pthread_mutex_unlock");
				exit(EXIT_FAILURE);
			}
		}

		if (arg->pass == 1) {
			// Since the fclose() has closed the underlying file descriptor
			arg->geomfd[j] = -1;
		} else {
			int newfd = dup(arg->geomfd[j]);
			if (newfd < 0) {
				perror("dup geometry");
				exit(EXIT_FAILURE);
			}
			if (lseek(newfd, 0, SEEK_SET) < 0) {
				perror("lseek geometry");
				exit(EXIT_FAILURE);
			}
			arg->geomfd[j] = newfd;
		}

		if (fclose(geom) != 0) {
			perror("close geom");
			exit(EXIT_FAILURE);
		}
	}

	arg->running--;
	return NULL;
}

int traverse_zooms(int *geomfd, off_t *geom_size, char *metabase, char *stringpool, std::atomic<unsigned> *midx, std::atomic<unsigned> *midy, int &maxzoom, int minzoom, sqlite3 *outdb, const char *outdir, int buffer, const char *fname, const char *tmpdir, double gamma, int full_detail, int low_detail, int min_detail, long long *meta_off, long long *pool_off, unsigned *initial_x, unsigned *initial_y, double simplification, std::vector<std::map<std::string, layermap_entry>> &layermaps, const char *prefilter, const char *postfilter, std::map<std::string, attribute_op> const *attribute_accum, struct json_object *filter) {
	last_progress = 0;

	// The existing layermaps are one table per input thread.
	// We need to add another one per *tiling* thread so that it can be
	// safely changed during tiling.
	size_t layermaps_off = layermaps.size();
	for (size_t i = 0; i < CPUS; i++) {
		layermaps.push_back(std::map<std::string, layermap_entry>());
	}

	// Table to map segment and layer number back to layer name
	std::vector<std::vector<std::string>> layer_unmaps;
	for (size_t seg = 0; seg < layermaps.size(); seg++) {
		layer_unmaps.push_back(std::vector<std::string>());

		for (auto a = layermaps[seg].begin(); a != layermaps[seg].end(); ++a) {
			if (a->second.id >= layer_unmaps[seg].size()) {
				layer_unmaps[seg].resize(a->second.id + 1);
			}
			layer_unmaps[seg][a->second.id] = a->first;
		}
	}

	// Allocation pool for feature clip IDs.
	// This is sized to the number of (reading + tiling) layermaps
	// instead of just to the number of CPUs because tiling_seg
	// includes the offset.
	std::vector<long long> clipids;
	clipids.resize(layermaps.size());

	int i;
	for (i = 0; i <= maxzoom; i++) {
		std::atomic<long long> most(0);

		FILE *sub[TEMP_FILES];
		int subfd[TEMP_FILES];
		for (size_t j = 0; j < TEMP_FILES; j++) {
			char geomname[strlen(tmpdir) + strlen("/geom.XXXXXXXX" XSTRINGIFY(INT_MAX)) + 1];
			sprintf(geomname, "%s/geom%zu.XXXXXXXX", tmpdir, j);
			subfd[j] = mkstemp_cloexec(geomname);
			// printf("%s\n", geomname);
			if (subfd[j] < 0) {
				perror(geomname);
				exit(EXIT_FAILURE);
			}
			sub[j] = fopen_oflag(geomname, "wb", O_WRONLY | O_CLOEXEC);
			if (sub[j] == NULL) {
				perror(geomname);
				exit(EXIT_FAILURE);
			}
			unlink(geomname);
		}

		size_t useful_threads = 0;
		long long todo = 0;
		for (size_t j = 0; j < TEMP_FILES; j++) {
			todo += geom_size[j];
			if (geom_size[j] > 0) {
				useful_threads++;
			}
		}

		size_t threads = CPUS;
		if (threads > TEMP_FILES / 4) {
			threads = TEMP_FILES / 4;
		}
		// XXX is it useful to divide further if we know we are skipping
		// some zoom levels? Is it faster to have fewer CPUs working on
		// sharding, but more deeply, or fewer CPUs, less deeply?
		if (threads > useful_threads) {
			threads = useful_threads;
		}

		// Round down to a power of 2
		for (int e = 0; e < 30; e++) {
			if (threads >= (1U << e) && threads < (1U << (e + 1))) {
				threads = 1U << e;
				break;
			}
		}
		if (threads >= (1U << 30)) {
			threads = 1U << 30;
		}
		if (threads < 1) {
			threads = 1;
		}

		// Assign temporary files to threads

		std::vector<struct task> tasks;
		tasks.resize(TEMP_FILES);

		struct dispatch {
			struct task *tasks = NULL;
			long long todo = 0;
			struct dispatch *next = NULL;
		};
		std::vector<struct dispatch> dispatches;
		dispatches.resize(threads);

		struct dispatch *dispatch_head = &dispatches[0];
		for (size_t j = 0; j < threads; j++) {
			dispatches[j].tasks = NULL;
			dispatches[j].todo = 0;
			if (j + 1 < threads) {
				dispatches[j].next = &dispatches[j + 1];
			} else {
				dispatches[j].next = NULL;
			}
		}

		for (size_t j = 0; j < TEMP_FILES; j++) {
			if (geom_size[j] == 0) {
				continue;
			}

			tasks[j].fileno = j;
			tasks[j].next = dispatch_head->tasks;
			dispatch_head->tasks = &tasks[j];
			dispatch_head->todo += geom_size[j];

			struct dispatch *here = dispatch_head;
			dispatch_head = dispatch_head->next;

			dispatch **d;
			for (d = &dispatch_head; *d != NULL; d = &((*d)->next)) {
				if (here->todo < (*d)->todo) {
					break;
				}
			}

			here->next = *d;
			*d = here;
		}

		int err = INT_MAX;

		size_t start = 1;
		if (additional[A_INCREASE_GAMMA_AS_NEEDED] || additional[A_DROP_DENSEST_AS_NEEDED] || additional[A_COALESCE_DENSEST_AS_NEEDED] || additional[A_CLUSTER_DENSEST_AS_NEEDED] || additional[A_DROP_FRACTION_AS_NEEDED] || additional[A_COALESCE_FRACTION_AS_NEEDED] || additional[A_DROP_SMALLEST_AS_NEEDED] || additional[A_COALESCE_SMALLEST_AS_NEEDED]) {
			start = 0;
		}

		double zoom_gamma = gamma;
		unsigned long long zoom_mingap = ((1LL << (32 - i)) / 256 * cluster_distance) * ((1LL << (32 - i)) / 256 * cluster_distance);
		long long zoom_minextent = 0;
		double zoom_fraction = 1;

		for (size_t pass = start; pass < 2; pass++) {
			pthread_t pthreads[threads];
			std::vector<write_tile_args> args;
			args.resize(threads);
			std::atomic<int> running(threads);
			std::atomic<long long> along(0);

			for (size_t thread = 0; thread < threads; thread++) {
				args[thread].metabase = metabase;
				args[thread].stringpool = stringpool;
				args[thread].min_detail = min_detail;
				args[thread].outdb = outdb;  // locked with db_lock
				args[thread].outdir = outdir;
				args[thread].buffer = buffer;
				args[thread].fname = fname;
				args[thread].geomfile = sub + thread * (TEMP_FILES / threads);
				args[thread].todo = todo;
				args[thread].along = &along;  // locked with var_lock
				args[thread].gamma = zoom_gamma;
				args[thread].gamma_out = zoom_gamma;
				args[thread].mingap = zoom_mingap;
				args[thread].mingap_out = zoom_mingap;
				args[thread].minextent = zoom_minextent;
				args[thread].minextent_out = zoom_minextent;
				args[thread].fraction = zoom_fraction;
				args[thread].fraction_out = zoom_fraction;
				args[thread].child_shards = TEMP_FILES / threads;
				args[thread].simplification = simplification;

				args[thread].geomfd = geomfd;
				args[thread].geom_size = geom_size;
				args[thread].midx = midx;  // locked with var_lock
				args[thread].midy = midy;  // locked with var_lock
				args[thread].maxzoom = maxzoom;
				args[thread].minzoom = minzoom;
				args[thread].full_detail = full_detail;
				args[thread].low_detail = low_detail;
				args[thread].most = &most;  // locked with var_lock
				args[thread].meta_off = meta_off;
				args[thread].pool_off = pool_off;
				args[thread].initial_x = initial_x;
				args[thread].initial_y = initial_y;
				args[thread].layermaps = &layermaps;
				args[thread].layer_unmaps = &layer_unmaps;
				args[thread].tiling_seg = thread + layermaps_off;
				args[thread].prefilter = prefilter;
				args[thread].postfilter = postfilter;
				args[thread].attribute_accum = attribute_accum;
				args[thread].filter = filter;

				args[thread].tasks = dispatches[thread].tasks;
				args[thread].running = &running;
				args[thread].pass = pass;
				args[thread].passes = 2 - start;
				args[thread].wrote_zoom = -1;
				args[thread].still_dropping = false;
				args[thread].clipids = &clipids;

				if (pthread_create(&pthreads[thread], NULL, run_thread, &args[thread]) != 0) {
					perror("pthread_create");
					exit(EXIT_FAILURE);
				}
			}

			for (size_t thread = 0; thread < threads; thread++) {
				void *retval;

				if (pthread_join(pthreads[thread], &retval) != 0) {
					perror("pthread_join");
				}

				if (retval != NULL) {
					err = *((int *) retval);
				}

				if (args[thread].gamma_out > zoom_gamma) {
					zoom_gamma = args[thread].gamma_out;
				}
				if (args[thread].mingap_out > zoom_mingap) {
					zoom_mingap = args[thread].mingap_out;
				}
				if (args[thread].minextent_out > zoom_minextent) {
					zoom_minextent = args[thread].minextent_out;
				}
				if (args[thread].fraction_out < zoom_fraction) {
					zoom_fraction = args[thread].fraction_out;
				}

				// Zoom counter might be lower than reality if zooms are being skipped
				if (args[thread].wrote_zoom > i) {
					i = args[thread].wrote_zoom;
				}

				if (additional[A_EXTEND_ZOOMS] && i == maxzoom && args[thread].still_dropping && maxzoom < MAX_ZOOM) {
					maxzoom++;
				}
			}
		}

		for (size_t j = 0; j < TEMP_FILES; j++) {
			// Can be < 0 if there is only one source file, at z0
			if (geomfd[j] >= 0) {
				if (close(geomfd[j]) != 0) {
					perror("close geom");
					exit(EXIT_FAILURE);
				}
			}
			if (fclose(sub[j]) != 0) {
				perror("close subfile");
				exit(EXIT_FAILURE);
			}

			struct stat geomst;
			if (fstat(subfd[j], &geomst) != 0) {
				perror("stat geom\n");
				exit(EXIT_FAILURE);
			}

			geomfd[j] = subfd[j];
			geom_size[j] = geomst.st_size;
		}

		if (err != INT_MAX) {
			return err;
		}
	}

	for (size_t j = 0; j < TEMP_FILES; j++) {
		// Can be < 0 if there is only one source file, at z0
		if (geomfd[j] >= 0) {
			if (close(geomfd[j]) != 0) {
				perror("close geom");
				exit(EXIT_FAILURE);
			}
		}
	}

	if (!quiet) {
		fprintf(stderr, "\n");
	}
	return maxzoom;
}<|MERGE_RESOLUTION|>--- conflicted
+++ resolved
@@ -131,7 +131,6 @@
 		}
 	}
 
-<<<<<<< HEAD
 	if (c1->clipid < c2->clipid) {
 		return -1;
 	}
@@ -139,10 +138,7 @@
 		return 1;
 	}
 
-	cmp = metacmp(c1->m, c1->keys, c1->values, c1->stringpool, c2->m, c2->keys, c2->values, c2->stringpool);
-=======
 	cmp = metacmp(c1->keys, c1->values, c1->stringpool, c2->keys, c2->values, c2->stringpool);
->>>>>>> 066934a6
 	if (cmp != 0) {
 		return cmp;
 	}
@@ -256,11 +252,7 @@
 	}
 }
 
-<<<<<<< HEAD
-void rewrite(drawvec geom, int z, int nextzoom, int maxzoom, long long *bbox, unsigned tx, unsigned ty, int buffer, int *within, long long *geompos, FILE **geomfile, const char *fname, signed char t, int layer, long long metastart, signed char feature_minzoom, int child_shards, int max_zoom_increment, long long seq, int tippecanoe_minzoom, int tippecanoe_maxzoom, int segment, unsigned *initial_x, unsigned *initial_y, int m, std::vector<long long> &metakeys, std::vector<long long> &metavals, bool has_id, unsigned long long id, unsigned long long index, long long extent, long long clipid, long long pointid, size_t tiling_seg, std::vector<long long> *clipids) {
-=======
-void rewrite(drawvec &geom, int z, int nextzoom, int maxzoom, long long *bbox, unsigned tx, unsigned ty, int buffer, int *within, long long *geompos, FILE **geomfile, const char *fname, signed char t, int layer, long long metastart, signed char feature_minzoom, int child_shards, int max_zoom_increment, long long seq, int tippecanoe_minzoom, int tippecanoe_maxzoom, int segment, unsigned *initial_x, unsigned *initial_y, std::vector<long long> &metakeys, std::vector<long long> &metavals, bool has_id, unsigned long long id, unsigned long long index, long long extent) {
->>>>>>> 066934a6
+void rewrite(drawvec geom, int z, int nextzoom, int maxzoom, long long *bbox, unsigned tx, unsigned ty, int buffer, int *within, long long *geompos, FILE **geomfile, const char *fname, signed char t, int layer, long long metastart, signed char feature_minzoom, int child_shards, int max_zoom_increment, long long seq, int tippecanoe_minzoom, int tippecanoe_maxzoom, int segment, unsigned *initial_x, unsigned *initial_y, std::vector<long long> &metakeys, std::vector<long long> &metavals, bool has_id, unsigned long long id, unsigned long long index, long long extent, long long clipid, long long pointid, size_t tiling_seg, std::vector<long long> *clipids) {
 	if (geom.size() > 0 && (nextzoom <= maxzoom || additional[A_EXTEND_ZOOMS])) {
 		int xo, yo;
 		int span = 1 << (nextzoom - z);
@@ -1255,11 +1247,8 @@
 	bool still_dropping = false;
 	int wrote_zoom = 0;
 	size_t tiling_seg = 0;
-<<<<<<< HEAD
 	std::vector<long long> *clipids = NULL;
-=======
 	struct json_object *filter = NULL;
->>>>>>> 066934a6
 };
 
 bool clip_to_tile(serial_feature &sf, int z, long long buffer) {
@@ -1344,11 +1333,7 @@
 	return false;
 }
 
-<<<<<<< HEAD
-serial_feature next_feature(FILE *geoms, long long *geompos_in, char *metabase, long long *meta_off, int z, unsigned tx, unsigned ty, unsigned *initial_x, unsigned *initial_y, long long *original_features, long long *unclipped_features, int nextzoom, int maxzoom, int minzoom, int max_zoom_increment, size_t pass, size_t passes, std::atomic<long long> *along, long long alongminus, int buffer, int *within, bool *first_time, FILE **geomfile, long long *geompos, std::atomic<double> *oprogress, double todo, const char *fname, int child_shards, size_t tiling_seg, std::vector<long long> *clipids) {
-=======
-serial_feature next_feature(FILE *geoms, long long *geompos_in, char *metabase, long long *meta_off, int z, unsigned tx, unsigned ty, unsigned *initial_x, unsigned *initial_y, long long *original_features, long long *unclipped_features, int nextzoom, int maxzoom, int minzoom, int max_zoom_increment, size_t pass, size_t passes, std::atomic<long long> *along, long long alongminus, int buffer, int *within, bool *first_time, FILE **geomfile, long long *geompos, std::atomic<double> *oprogress, double todo, const char *fname, int child_shards, struct json_object *filter, const char *stringpool, long long *pool_off, std::vector<std::vector<std::string>> *layer_unmaps) {
->>>>>>> 066934a6
+serial_feature next_feature(FILE *geoms, long long *geompos_in, char *metabase, long long *meta_off, int z, unsigned tx, unsigned ty, unsigned *initial_x, unsigned *initial_y, long long *original_features, long long *unclipped_features, int nextzoom, int maxzoom, int minzoom, int max_zoom_increment, size_t pass, size_t passes, std::atomic<long long> *along, long long alongminus, int buffer, int *within, bool *first_time, FILE **geomfile, long long *geompos, std::atomic<double> *oprogress, double todo, const char *fname, int child_shards, struct json_object *filter, const char *stringpool, long long *pool_off, std::vector<std::vector<std::string>> *layer_unmaps, size_t tiling_seg, std::vector<long long> *clipids) {
 	while (1) {
 		serial_feature sf = deserialize_feature(geoms, geompos_in, metabase, meta_off, z, tx, ty, initial_x, initial_y);
 		if (sf.t < 0) {
@@ -1376,11 +1361,7 @@
 
 		if (*first_time && pass == 1) { /* only write out the next zoom once, even if we retry */
 			if (sf.tippecanoe_maxzoom == -1 || sf.tippecanoe_maxzoom >= nextzoom) {
-<<<<<<< HEAD
-				rewrite(sf.geometry, z, nextzoom, maxzoom, sf.bbox, tx, ty, buffer, within, geompos, geomfile, fname, sf.t, sf.layer, sf.metapos, sf.feature_minzoom, child_shards, max_zoom_increment, sf.seq, sf.tippecanoe_minzoom, sf.tippecanoe_maxzoom, sf.segment, initial_x, initial_y, sf.m, sf.keys, sf.values, sf.has_id, sf.id, sf.index, sf.extent, sf.clipid, sf.pointid, tiling_seg, clipids);
-=======
-				rewrite(sf.geometry, z, nextzoom, maxzoom, sf.bbox, tx, ty, buffer, within, geompos, geomfile, fname, sf.t, sf.layer, sf.metapos, sf.feature_minzoom, child_shards, max_zoom_increment, sf.seq, sf.tippecanoe_minzoom, sf.tippecanoe_maxzoom, sf.segment, initial_x, initial_y, sf.keys, sf.values, sf.has_id, sf.id, sf.index, sf.extent);
->>>>>>> 066934a6
+				rewrite(sf.geometry, z, nextzoom, maxzoom, sf.bbox, tx, ty, buffer, within, geompos, geomfile, fname, sf.t, sf.layer, sf.metapos, sf.feature_minzoom, child_shards, max_zoom_increment, sf.seq, sf.tippecanoe_minzoom, sf.tippecanoe_maxzoom, sf.segment, initial_x, initial_y, sf.keys, sf.values, sf.has_id, sf.id, sf.index, sf.extent, sf.clipid, sf.pointid, tiling_seg, clipids);
 			}
 		}
 
@@ -1508,12 +1489,9 @@
 	char *stringpool = NULL;
 	long long *pool_off = NULL;
 	FILE *prefilter_fp = NULL;
-<<<<<<< HEAD
 	std::vector<long long> *clipids;
 	size_t tiling_seg;
-=======
 	struct json_object *filter = NULL;
->>>>>>> 066934a6
 };
 
 void *run_prefilter(void *v) {
@@ -1521,11 +1499,7 @@
 	json_writer state(rpa->prefilter_fp);
 
 	while (1) {
-<<<<<<< HEAD
-		serial_feature sf = next_feature(rpa->geoms, rpa->geompos_in, rpa->metabase, rpa->meta_off, rpa->z, rpa->tx, rpa->ty, rpa->initial_x, rpa->initial_y, rpa->original_features, rpa->unclipped_features, rpa->nextzoom, rpa->maxzoom, rpa->minzoom, rpa->max_zoom_increment, rpa->pass, rpa->passes, rpa->along, rpa->alongminus, rpa->buffer, rpa->within, rpa->first_time, rpa->geomfile, rpa->geompos, rpa->oprogress, rpa->todo, rpa->fname, rpa->child_shards, rpa->tiling_seg, rpa->clipids);
-=======
-		serial_feature sf = next_feature(rpa->geoms, rpa->geompos_in, rpa->metabase, rpa->meta_off, rpa->z, rpa->tx, rpa->ty, rpa->initial_x, rpa->initial_y, rpa->original_features, rpa->unclipped_features, rpa->nextzoom, rpa->maxzoom, rpa->minzoom, rpa->max_zoom_increment, rpa->pass, rpa->passes, rpa->along, rpa->alongminus, rpa->buffer, rpa->within, rpa->first_time, rpa->geomfile, rpa->geompos, rpa->oprogress, rpa->todo, rpa->fname, rpa->child_shards, rpa->filter, rpa->stringpool, rpa->pool_off, rpa->layer_unmaps);
->>>>>>> 066934a6
+		serial_feature sf = next_feature(rpa->geoms, rpa->geompos_in, rpa->metabase, rpa->meta_off, rpa->z, rpa->tx, rpa->ty, rpa->initial_x, rpa->initial_y, rpa->original_features, rpa->unclipped_features, rpa->nextzoom, rpa->maxzoom, rpa->minzoom, rpa->max_zoom_increment, rpa->pass, rpa->passes, rpa->along, rpa->alongminus, rpa->buffer, rpa->within, rpa->first_time, rpa->geomfile, rpa->geompos, rpa->oprogress, rpa->todo, rpa->fname, rpa->child_shards, rpa->filter, rpa->stringpool, rpa->pool_off, rpa->layer_unmaps, rpa->tiling_seg, rpa->clipids);
 		if (sf.t < 0) {
 			break;
 		}
@@ -1855,12 +1829,9 @@
 			rpa.layer_unmaps = layer_unmaps;
 			rpa.stringpool = stringpool;
 			rpa.pool_off = pool_off;
-<<<<<<< HEAD
 			rpa.clipids = arg->clipids;
 			rpa.tiling_seg = tiling_seg;
-=======
 			rpa.filter = filter;
->>>>>>> 066934a6
 
 			if (pthread_create(&prefilter_writer, NULL, run_prefilter, &rpa) != 0) {
 				perror("pthread_create (prefilter writer)");
@@ -1880,11 +1851,7 @@
 			ssize_t which_partial = -1;
 
 			if (prefilter == NULL) {
-<<<<<<< HEAD
-				sf = next_feature(geoms, geompos_in, metabase, meta_off, z, tx, ty, initial_x, initial_y, &original_features, &unclipped_features, nextzoom, maxzoom, minzoom, max_zoom_increment, pass, passes, along, alongminus, buffer, within, &first_time, geomfile, geompos, &oprogress, todo, fname, child_shards, tiling_seg, arg->clipids);
-=======
-				sf = next_feature(geoms, geompos_in, metabase, meta_off, z, tx, ty, initial_x, initial_y, &original_features, &unclipped_features, nextzoom, maxzoom, minzoom, max_zoom_increment, pass, passes, along, alongminus, buffer, within, &first_time, geomfile, geompos, &oprogress, todo, fname, child_shards, filter, stringpool, pool_off, layer_unmaps);
->>>>>>> 066934a6
+				sf = next_feature(geoms, geompos_in, metabase, meta_off, z, tx, ty, initial_x, initial_y, &original_features, &unclipped_features, nextzoom, maxzoom, minzoom, max_zoom_increment, pass, passes, along, alongminus, buffer, within, &first_time, geomfile, geompos, &oprogress, todo, fname, child_shards, filter, stringpool, pool_off, layer_unmaps, tiling_seg, arg->clipids);
 			} else {
 				sf = parse_feature(prefilter_jp, z, tx, ty, layermaps, tiling_seg, layer_unmaps, postfilter != NULL);
 			}
